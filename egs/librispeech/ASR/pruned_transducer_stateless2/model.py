--- conflicted
+++ resolved
@@ -61,11 +61,10 @@
         self.decoder = decoder
         self.joiner = joiner
 
-<<<<<<< HEAD
         self.simple_am_proj = ScaledLinear(embedding_dim, vocab_size,
-                                           initial_speed=0.25)
+                                           initial_speed=0.5)
         self.simple_lm_proj = ScaledLinear(embedding_dim, vocab_size,
-                                           initial_speed=0.25)
+                                           initial_speed=0.5)
         with torch.no_grad():
             # Initialize the two projections to be the same; this will be
             # convenient for the real joiner, which adds the endcoder
@@ -73,12 +72,6 @@
             self.simple_lm_proj.weight[:] = self.simple_am_proj.weight
             self.simple_lm_proj.bias[:] = self.simple_am_proj.bias
 
-=======
-        # could perhaps separate this into 2 linear projections, one
-        # for lm and one for am.
-        self.simple_joiner = ScaledLinear(embedding_dim, vocab_size,
-                                          initial_speed=0.5)
->>>>>>> e6637132
 
     def forward(
         self,
