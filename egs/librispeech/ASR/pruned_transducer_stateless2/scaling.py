# Copyright    2022  Xiaomi Corp.        (authors: Daniel Povey)
#
# See ../../../../LICENSE for clarification regarding multiple authors
#
# Licensed under the Apache License, Version 2.0 (the "License");
# you may not use this file except in compliance with the License.
# You may obtain a copy of the License at
#
#     http://www.apache.org/licenses/LICENSE-2.0
#
# Unless required by applicable law or agreed to in writing, software
# distributed under the License is distributed on an "AS IS" BASIS,
# WITHOUT WARRANTIES OR CONDITIONS OF ANY KIND, either express or implied.
# See the License for the specific language governing permissions and
# limitations under the License.


import collections
from itertools import repeat
from typing import Optional, Tuple

import torch
import torch.nn as nn
from torch import Tensor


def _ntuple(n):
    def parse(x):
        if isinstance(x, collections.Iterable):
            return x
        return tuple(repeat(x, n))

    return parse


_single = _ntuple(1)
_pair = _ntuple(2)


class ActivationBalancerFunction(torch.autograd.Function):
    @staticmethod
    def forward(
        ctx,
        x: Tensor,
        channel_dim: int,
        min_positive: float,  # e.g. 0.05
        max_positive: float,  # e.g. 0.95
        max_factor: float,  # e.g. 0.01
        min_abs: float,  # e.g. 0.2
        max_abs: float,  # e.g. 100.0
    ) -> Tensor:
        if x.requires_grad:
            if channel_dim < 0:
                channel_dim += x.ndim

<<<<<<< HEAD
            sum_dims = []
            # If torch version less than 1.7.0, `if` in List will cause
            # torch.jit.frontend.NotSupportedError: comprehension ifs not
            # supported yet
            if torch.jit.is_scripting() and torch.__version__ < '1.7.0':
                for d in range(x.ndim):
                    if d != channel_dim:
                        sum_dims.append(d)
            else:
                sum_dims = [d for d in range(x.ndim) if d != channel_dim]
=======
            #  sum_dims = [d for d in range(x.ndim) if d != channel_dim]
            # The above line is not torch scriptable for torch 1.6.0
            # torch.jit.frontend.NotSupportedError: comprehension ifs not supported yet:  # noqa
            sum_dims = []
            for d in range(x.ndim):
                if d != channel_dim:
                    sum_dims.append(d)
>>>>>>> ab788980

            xgt0 = x > 0
            proportion_positive = torch.mean(
                xgt0.to(x.dtype), dim=sum_dims, keepdim=True
            )
            factor1 = (
                (min_positive - proportion_positive).relu()
                * (max_factor / min_positive)
                if min_positive != 0.0
                else 0.0
            )
            factor2 = (
                (proportion_positive - max_positive).relu()
                * (max_factor / (max_positive - 1.0))
                if max_positive != 1.0
                else 0.0
            )
            factor = factor1 + factor2
            if isinstance(factor, float):
                factor = torch.zeros_like(proportion_positive)

            mean_abs = torch.mean(x.abs(), dim=sum_dims, keepdim=True)
            below_threshold = mean_abs < min_abs
            above_threshold = mean_abs > max_abs

            ctx.save_for_backward(
                factor, xgt0, below_threshold, above_threshold
            )
            ctx.max_factor = max_factor
            ctx.sum_dims = sum_dims
        return x

    @staticmethod
    def backward(
        ctx, x_grad: Tensor
    ) -> Tuple[Tensor, None, None, None, None, None, None]:
        factor, xgt0, below_threshold, above_threshold = ctx.saved_tensors
        dtype = x_grad.dtype
        scale_factor = (
            (below_threshold.to(dtype) - above_threshold.to(dtype))
            * (xgt0.to(dtype) - 0.5)
            * (ctx.max_factor * 2.0)
        )

        neg_delta_grad = x_grad.abs() * (factor + scale_factor)
        return x_grad - neg_delta_grad, None, None, None, None, None, None


class BasicNorm(torch.nn.Module):
    """
    This is intended to be a simpler, and hopefully cheaper, replacement for
    LayerNorm.  The observation this is based on, is that Transformer-type
    networks, especially with pre-norm, sometimes seem to set one of the
    feature dimensions to a large constant value (e.g. 50), which "defeats"
    the LayerNorm because the output magnitude is then not strongly dependent
    on the other (useful) features.  Presumably the weight and bias of the
    LayerNorm are required to allow it to do this.

    So the idea is to introduce this large constant value as an explicit
    parameter, that takes the role of the "eps" in LayerNorm, so the network
    doesn't have to do this trick.  We make the "eps" learnable.

    Args:
       num_channels: the number of channels, e.g. 512.
      channel_dim: the axis/dimension corresponding to the channel,
        interprted as an offset from the input's ndim if negative.
        shis is NOT the num_channels; it should typically be one of
        {-2, -1, 0, 1, 2, 3}.
       eps: the initial "epsilon" that we add as ballast in:
             scale = ((input_vec**2).mean() + epsilon)**-0.5
          Note: our epsilon is actually large, but we keep the name
          to indicate the connection with conventional LayerNorm.
       learn_eps: if true, we learn epsilon; if false, we keep it
         at the initial value.
    """

    def __init__(
        self,
        num_channels: int,
        channel_dim: int = -1,  # CAUTION: see documentation.
        eps: float = 0.25,
        learn_eps: bool = True,
    ) -> None:
        super(BasicNorm, self).__init__()
        self.num_channels = num_channels
        self.channel_dim = channel_dim
        if learn_eps:
            self.eps = nn.Parameter(torch.tensor(eps).log().detach())
        else:
            self.register_buffer("eps", torch.tensor(eps).log().detach())

    def forward(self, x: Tensor) -> Tensor:
        assert x.shape[self.channel_dim] == self.num_channels
        scales = (
            torch.mean(x ** 2, dim=self.channel_dim, keepdim=True)
            + self.eps.exp()
        ) ** -0.5
        return x * scales


class ScaledLinear(nn.Linear):
    """
    A modified version of nn.Linear where the parameters are scaled before
    use, via:
         weight = self.weight * self.weight_scale.exp()
         bias = self.bias * self.bias_scale.exp()

    Args:
        Accepts the standard args and kwargs that nn.Linear accepts
        e.g. in_features, out_features, bias=False.

        initial_scale: you can override this if you want to increase
           or decrease the initial magnitude of the module's output
           (affects the initialization of weight_scale and bias_scale).
           Another option, if you want to do something like this, is
           to re-initialize the parameters.
        initial_speed: this affects how fast the parameter will
           learn near the start of training; you can set it to a
           value less than one if you suspect that a module
           is contributing to instability near the start of training.
           Nnote: regardless of the use of this option, it's best to
           use schedulers like Noam that have a warm-up period.
           Alternatively you can set it to more than 1 if you want it to
           initially train faster.   Must be greater than 0.
    """

    def __init__(
        self,
        *args,
        initial_scale: float = 1.0,
        initial_speed: float = 1.0,
        **kwargs
    ):
        super(ScaledLinear, self).__init__(*args, **kwargs)
        initial_scale = torch.tensor(initial_scale).log()
        self.weight_scale = nn.Parameter(initial_scale.clone().detach())
        if self.bias is not None:
            self.bias_scale = nn.Parameter(initial_scale.clone().detach())
        else:
            self.register_parameter("bias_scale", None)

        self._reset_parameters(
            initial_speed
        )  # Overrides the reset_parameters in nn.Linear

    def _reset_parameters(self, initial_speed: float):
        std = 0.1 / initial_speed
        a = (3 ** 0.5) * std
        nn.init.uniform_(self.weight, -a, a)
        if self.bias is not None:
            nn.init.constant_(self.bias, 0.0)
        fan_in = self.weight.shape[1] * self.weight[0][0].numel()
        scale = fan_in ** -0.5  # 1/sqrt(fan_in)
        with torch.no_grad():
            self.weight_scale += torch.tensor(scale / std).log()

    def get_weight(self):
        return self.weight * self.weight_scale.exp()

    def get_bias(self):
        if self.bias is None or self.bias_scale is None:
            return None
        else:
            return self.bias * self.bias_scale.exp()

    def forward(self, input: Tensor) -> Tensor:
        return torch.nn.functional.linear(
            input, self.get_weight(), self.get_bias()
        )


class ScaledConv1d(nn.Conv1d):
    # See docs for ScaledLinear
    def __init__(
        self,
        *args,
        initial_scale: float = 1.0,
        initial_speed: float = 1.0,
        **kwargs
    ):
        super(ScaledConv1d, self).__init__(*args, **kwargs)
        initial_scale = torch.tensor(initial_scale).log()

        self.bias_scale: Optional[nn.Parameter]  # for torchscript

        self.weight_scale = nn.Parameter(initial_scale.clone().detach())
        if self.bias is not None:
            self.bias_scale = nn.Parameter(initial_scale.clone().detach())
        else:
            self.register_parameter("bias_scale", None)
        self._reset_parameters(
            initial_speed
        )  # Overrides the reset_parameters in base class

    def _reset_parameters(self, initial_speed: float):
        std = 0.1 / initial_speed
        a = (3 ** 0.5) * std
        nn.init.uniform_(self.weight, -a, a)
        if self.bias is not None:
            nn.init.constant_(self.bias, 0.0)
        fan_in = self.weight.shape[1] * self.weight[0][0].numel()
        scale = fan_in ** -0.5  # 1/sqrt(fan_in)
        with torch.no_grad():
            self.weight_scale += torch.tensor(scale / std).log()

    def get_weight(self):
        return self.weight * self.weight_scale.exp()

    def get_bias(self):
        bias = self.bias
        bias_scale = self.bias_scale
        if bias is None or bias_scale is None:
            return None
        else:
            return bias * bias_scale.exp()

    def forward(self, input: Tensor) -> Tensor:
        F = torch.nn.functional
        if self.padding_mode != "zeros":
            return F.conv1d(
                F.pad(
                    input,
                    self._reversed_padding_repeated_twice,
                    mode=self.padding_mode,
                ),
                self.get_weight(),
                self.get_bias(),
                self.stride,
                (0,),
                self.dilation,
                self.groups,
            )
        return F.conv1d(
            input,
            self.get_weight(),
            self.get_bias(),
            self.stride,
            self.padding,
            self.dilation,
            self.groups,
        )


class ScaledConv2d(nn.Conv2d):
    # See docs for ScaledLinear
    def __init__(
        self,
        *args,
        initial_scale: float = 1.0,
        initial_speed: float = 1.0,
        **kwargs
    ):
        super(ScaledConv2d, self).__init__(*args, **kwargs)
        initial_scale = torch.tensor(initial_scale).log()
        self.weight_scale = nn.Parameter(initial_scale.clone().detach())
        if self.bias is not None:
            self.bias_scale = nn.Parameter(initial_scale.clone().detach())
        else:
            self.register_parameter("bias_scale", None)
        self._reset_parameters(
            initial_speed
        )  # Overrides the reset_parameters in base class

    def _reset_parameters(self, initial_speed: float):
        std = 0.1 / initial_speed
        a = (3 ** 0.5) * std
        nn.init.uniform_(self.weight, -a, a)
        if self.bias is not None:
            nn.init.constant_(self.bias, 0.0)
        fan_in = self.weight.shape[1] * self.weight[0][0].numel()
        scale = fan_in ** -0.5  # 1/sqrt(fan_in)
        with torch.no_grad():
            self.weight_scale += torch.tensor(scale / std).log()

    def get_weight(self):
        return self.weight * self.weight_scale.exp()

    def get_bias(self):
        # see https://github.com/pytorch/pytorch/issues/24135
        bias = self.bias
        bias_scale = self.bias_scale
        if bias is None or bias_scale is None:
            return None
        else:
            return bias * bias_scale.exp()

    def _conv_forward(self, input, weight):
        F = torch.nn.functional
        if self.padding_mode != "zeros":
            return F.conv2d(
                F.pad(
                    input,
                    self._reversed_padding_repeated_twice,
                    mode=self.padding_mode,
                ),
                weight,
                self.get_bias(),
                self.stride,
                (0, 0),
                self.dilation,
                self.groups,
            )
        return F.conv2d(
            input,
            weight,
            self.get_bias(),
            self.stride,
            self.padding,
            self.dilation,
            self.groups,
        )

    def forward(self, input: Tensor) -> Tensor:
        return self._conv_forward(input, self.get_weight())


class ActivationBalancer(torch.nn.Module):
    """
    Modifies the backpropped derivatives of a function to try to encourage, for
    each channel, that it is positive at least a proportion `threshold` of the
    time.  It does this by multiplying negative derivative values by up to
    (1+max_factor), and positive derivative values by up to (1-max_factor),
    interpolated from 1 at the threshold to those extremal values when none
    of the inputs are positive.


    Args:
           channel_dim: the dimension/axis corresponding to the channel, e.g.
               -1, 0, 1, 2; will be interpreted as an offset from x.ndim if negative.
           min_positive: the minimum, per channel, of the proportion of the time
               that (x > 0), below which we start to modify the derivatives.
           max_positive: the maximum, per channel, of the proportion of the time
               that (x > 0), above which we start to modify the derivatives.
           max_factor: the maximum factor by which we modify the derivatives for
              either the sign constraint or the magnitude constraint;
              e.g. with max_factor=0.02, the the derivatives would be multiplied by
              values in the range [0.98..1.02].
           min_abs:  the minimum average-absolute-value per channel, which
              we allow, before we start to modify the derivatives to prevent
              this.
           max_abs:  the maximum average-absolute-value per channel, which
               we allow, before we start to modify the derivatives to prevent
               this.
    """

    def __init__(
        self,
        channel_dim: int,
        min_positive: float = 0.05,
        max_positive: float = 0.95,
        max_factor: float = 0.01,
        min_abs: float = 0.2,
        max_abs: float = 100.0,
    ):
        super(ActivationBalancer, self).__init__()
        self.channel_dim = channel_dim
        self.min_positive = min_positive
        self.max_positive = max_positive
        self.max_factor = max_factor
        self.min_abs = min_abs
        self.max_abs = max_abs

    def forward(self, x: Tensor) -> Tensor:
        if torch.jit.is_scripting():
            return x
        else:
            return ActivationBalancerFunction.apply(
                x,
                self.channel_dim,
                self.min_positive,
                self.max_positive,
                self.max_factor,
                self.min_abs,
                self.max_abs,
            )


class DoubleSwishFunction(torch.autograd.Function):
    """
      double_swish(x) = x * torch.sigmoid(x-1)
    This is a definition, originally motivated by its close numerical
    similarity to swish(swish(x)), where swish(x) =  x * sigmoid(x).

    Memory-efficient derivative computation:
     double_swish(x) = x * s, where s(x) = torch.sigmoid(x-1)
     double_swish'(x) = d/dx double_swish(x) =  x * s'(x) + x' * s(x) = x * s'(x) + s(x).
     Now, s'(x) = s(x) * (1-s(x)).
     double_swish'(x) =  x * s'(x) + s(x).
                      =  x * s(x) * (1-s(x)) + s(x).
                     = double_swish(x) * (1-s(x)) + s(x)
     ... so we just need to remember s(x) but not x itself.
    """

    @staticmethod
    def forward(ctx, x: Tensor) -> Tensor:
        x = x.detach()
        s = torch.sigmoid(x - 1.0)
        y = x * s
        ctx.save_for_backward(s, y)
        return y

    @staticmethod
    def backward(ctx, y_grad: Tensor) -> Tensor:
        s, y = ctx.saved_tensors
        return (y * (1 - s) + s) * y_grad


class DoubleSwish(torch.nn.Module):
    def forward(self, x: Tensor) -> Tensor:
        """Return double-swish activation function which is an approximation to Swish(Swish(x)),
        that we approximate closely with x * sigmoid(x-1).
        """
        if torch.jit.is_scripting():
            return x * torch.sigmoid(x - 1.0)
        else:
            return DoubleSwishFunction.apply(x)


class ScaledEmbedding(nn.Module):
    r"""This is a modified version of nn.Embedding that introduces a learnable scale
    on the parameters.  Note: due to how we initialize it, it's best used with
    schedulers like Noam that have a warmup period.

    It is a simple lookup table that stores embeddings of a fixed dictionary and size.

    This module is often used to store word embeddings and retrieve them using indices.
    The input to the module is a list of indices, and the output is the corresponding
    word embeddings.

    Args:
        num_embeddings (int): size of the dictionary of embeddings
        embedding_dim (int): the size of each embedding vector
        padding_idx (int, optional): If given, pads the output with the embedding vector at :attr:`padding_idx`
                                         (initialized to zeros) whenever it encounters the index.
        max_norm (float, optional): If given, each embedding vector with norm larger than :attr:`max_norm`
                                    is renormalized to have norm :attr:`max_norm`.
        norm_type (float, optional): The p of the p-norm to compute for the :attr:`max_norm` option. Default ``2``.
        scale_grad_by_freq (boolean, optional): If given, this will scale gradients by the inverse of frequency of
                                                the words in the mini-batch. Default ``False``.
        sparse (bool, optional): If ``True``, gradient w.r.t. :attr:`weight` matrix will be a sparse tensor.
                                 See Notes for more details regarding sparse gradients.

        initial_speed (float, optional):  This affects how fast the parameter will
           learn near the start of training; you can set it to a value less than
           one if you suspect that a module is contributing to instability near
           the start of training.  Nnote: regardless of the use of this option,
           it's best to use schedulers like Noam that have a warm-up period.
           Alternatively you can set it to more than 1 if you want it to
           initially train faster.  Must be greater than 0.


    Attributes:
        weight (Tensor): the learnable weights of the module of shape (num_embeddings, embedding_dim)
                         initialized from :math:`\mathcal{N}(0, 1)`

    Shape:
        - Input: :math:`(*)`, LongTensor of arbitrary shape containing the indices to extract
        - Output: :math:`(*, H)`, where `*` is the input shape and :math:`H=\text{embedding\_dim}`

    .. note::
        Keep in mind that only a limited number of optimizers support
        sparse gradients: currently it's :class:`optim.SGD` (`CUDA` and `CPU`),
        :class:`optim.SparseAdam` (`CUDA` and `CPU`) and :class:`optim.Adagrad` (`CPU`)

    .. note::
        With :attr:`padding_idx` set, the embedding vector at
        :attr:`padding_idx` is initialized to all zeros. However, note that this
        vector can be modified afterwards, e.g., using a customized
        initialization method, and thus changing the vector used to pad the
        output. The gradient for this vector from :class:`~torch.nn.Embedding`
        is always zero.

    Examples::

        >>> # an Embedding module containing 10 tensors of size 3
        >>> embedding = nn.Embedding(10, 3)
        >>> # a batch of 2 samples of 4 indices each
        >>> input = torch.LongTensor([[1,2,4,5],[4,3,2,9]])
        >>> embedding(input)
        tensor([[[-0.0251, -1.6902,  0.7172],
                 [-0.6431,  0.0748,  0.6969],
                 [ 1.4970,  1.3448, -0.9685],
                 [-0.3677, -2.7265, -0.1685]],

                [[ 1.4970,  1.3448, -0.9685],
                 [ 0.4362, -0.4004,  0.9400],
                 [-0.6431,  0.0748,  0.6969],
                 [ 0.9124, -2.3616,  1.1151]]])


        >>> # example with padding_idx
        >>> embedding = nn.Embedding(10, 3, padding_idx=0)
        >>> input = torch.LongTensor([[0,2,0,5]])
        >>> embedding(input)
        tensor([[[ 0.0000,  0.0000,  0.0000],
                 [ 0.1535, -2.0309,  0.9315],
                 [ 0.0000,  0.0000,  0.0000],
                 [-0.1655,  0.9897,  0.0635]]])

    """
    __constants__ = [
        "num_embeddings",
        "embedding_dim",
        "padding_idx",
        "scale_grad_by_freq",
        "sparse",
    ]

    num_embeddings: int
    embedding_dim: int
    padding_idx: int
    scale_grad_by_freq: bool
    weight: Tensor
    sparse: bool

    def __init__(
        self,
        num_embeddings: int,
        embedding_dim: int,
        padding_idx: Optional[int] = None,
        scale_grad_by_freq: bool = False,
        sparse: bool = False,
        initial_speed: float = 1.0,
    ) -> None:
        super(ScaledEmbedding, self).__init__()
        self.num_embeddings = num_embeddings
        self.embedding_dim = embedding_dim
        if padding_idx is not None:
            if padding_idx > 0:
                assert (
                    padding_idx < self.num_embeddings
                ), "Padding_idx must be within num_embeddings"
            elif padding_idx < 0:
                assert (
                    padding_idx >= -self.num_embeddings
                ), "Padding_idx must be within num_embeddings"
                padding_idx = self.num_embeddings + padding_idx
        self.padding_idx = padding_idx
        self.scale_grad_by_freq = scale_grad_by_freq

        self.scale = nn.Parameter(torch.zeros(()))  # see reset_parameters()
        self.sparse = sparse

        self.weight = nn.Parameter(torch.Tensor(num_embeddings, embedding_dim))
        self.reset_parameters(initial_speed)

    def reset_parameters(self, initial_speed: float = 1.0) -> None:
        std = 0.1 / initial_speed
        nn.init.normal_(self.weight, std=std)
        nn.init.constant_(self.scale, torch.tensor(1.0 / std).log())

        if self.padding_idx is not None:
            with torch.no_grad():
                self.weight[self.padding_idx].fill_(0)

    def forward(self, input: Tensor) -> Tensor:
        F = torch.nn.functional
        scale = self.scale.exp()
        if input.numel() < self.num_embeddings:
            return (
                F.embedding(
                    input,
                    self.weight,
                    self.padding_idx,
                    None,
                    2.0,  # None, 2.0 relate to normalization
                    self.scale_grad_by_freq,
                    self.sparse,
                )
                * scale
            )
        else:
            return F.embedding(
                input,
                self.weight * scale,
                self.padding_idx,
                None,
                2.0,  # None, 2.0 relates to normalization
                self.scale_grad_by_freq,
                self.sparse,
            )

    def extra_repr(self) -> str:
        s = "{num_embeddings}, {embedding_dim}, scale={scale}"
        if self.padding_idx is not None:
            s += ", padding_idx={padding_idx}"
        if self.scale_grad_by_freq is not False:
            s += ", scale_grad_by_freq={scale_grad_by_freq}"
        if self.sparse is not False:
            s += ", sparse=True"
        return s.format(**self.__dict__)


def _test_activation_balancer_sign():
    probs = torch.arange(0, 1, 0.01)
    N = 1000
    x = 1.0 * (torch.rand(probs.numel(), N) < probs.unsqueeze(-1))
    x = x.detach()
    x.requires_grad = True
    m = ActivationBalancer(
        channel_dim=0,
        min_positive=0.05,
        max_positive=0.95,
        max_factor=0.2,
        min_abs=0.0,
    )

    y_grad = torch.sign(torch.randn(probs.numel(), N))

    y = m(x)
    y.backward(gradient=y_grad)
    print("_test_activation_balancer_sign: x = ", x)
    print("_test_activation_balancer_sign: y grad = ", y_grad)
    print("_test_activation_balancer_sign: x grad = ", x.grad)


def _test_activation_balancer_magnitude():
    magnitudes = torch.arange(0, 1, 0.01)
    N = 1000
    x = torch.sign(torch.randn(magnitudes.numel(), N)) * magnitudes.unsqueeze(
        -1
    )
    x = x.detach()
    x.requires_grad = True
    m = ActivationBalancer(
        channel_dim=0,
        min_positive=0.0,
        max_positive=1.0,
        max_factor=0.2,
        min_abs=0.2,
        max_abs=0.8,
    )

    y_grad = torch.sign(torch.randn(magnitudes.numel(), N))

    y = m(x)
    y.backward(gradient=y_grad)
    print("_test_activation_balancer_magnitude: x = ", x)
    print("_test_activation_balancer_magnitude: y grad = ", y_grad)
    print("_test_activation_balancer_magnitude: x grad = ", x.grad)


def _test_basic_norm():
    num_channels = 128
    m = BasicNorm(num_channels=num_channels, channel_dim=1)

    x = torch.randn(500, num_channels)

    y = m(x)

    assert y.shape == x.shape
    x_rms = (x ** 2).mean().sqrt()
    y_rms = (y ** 2).mean().sqrt()
    print("x rms = ", x_rms)
    print("y rms = ", y_rms)
    assert y_rms < x_rms
    assert y_rms > 0.5 * x_rms


def _test_double_swish_deriv():
    x = torch.randn(10, 12, dtype=torch.double) * 0.5
    x.requires_grad = True
    m = DoubleSwish()
    torch.autograd.gradcheck(m, x)


if __name__ == "__main__":
    _test_activation_balancer_sign()
    _test_activation_balancer_magnitude()
    _test_basic_norm()
    _test_double_swish_deriv()<|MERGE_RESOLUTION|>--- conflicted
+++ resolved
@@ -53,18 +53,6 @@
             if channel_dim < 0:
                 channel_dim += x.ndim
 
-<<<<<<< HEAD
-            sum_dims = []
-            # If torch version less than 1.7.0, `if` in List will cause
-            # torch.jit.frontend.NotSupportedError: comprehension ifs not
-            # supported yet
-            if torch.jit.is_scripting() and torch.__version__ < '1.7.0':
-                for d in range(x.ndim):
-                    if d != channel_dim:
-                        sum_dims.append(d)
-            else:
-                sum_dims = [d for d in range(x.ndim) if d != channel_dim]
-=======
             #  sum_dims = [d for d in range(x.ndim) if d != channel_dim]
             # The above line is not torch scriptable for torch 1.6.0
             # torch.jit.frontend.NotSupportedError: comprehension ifs not supported yet:  # noqa
@@ -72,7 +60,6 @@
             for d in range(x.ndim):
                 if d != channel_dim:
                     sum_dims.append(d)
->>>>>>> ab788980
 
             xgt0 = x > 0
             proportion_positive = torch.mean(
