#!/usr/bin/env python3
# Copyright 2021 Xiaomi Corporation (Author: Liyong Guo, Fangjun Kuang)
#
# See ../../../../LICENSE for clarification regarding multiple authors
#
# Licensed under the Apache License, Version 2.0 (the "License");
# you may not use this file except in compliance with the License.
# You may obtain a copy of the License at
#
#     http://www.apache.org/licenses/LICENSE-2.0
#
# Unless required by applicable law or agreed to in writing, software
# distributed under the License is distributed on an "AS IS" BASIS,
# WITHOUT WARRANTIES OR CONDITIONS OF ANY KIND, either express or implied.
# See the License for the specific language governing permissions and
# limitations under the License.


import argparse
import logging
import os
from collections import defaultdict
from pathlib import Path
from typing import Dict, List, Optional, Tuple

import k2
import torch
import torch.nn as nn
from asr_datamodule import LibriSpeechAsrDataModule
from conformer import Conformer

from icefall.bpe_graph_compiler import BpeCtcTrainingGraphCompiler
from icefall.checkpoint import average_checkpoints, load_checkpoint
from icefall.decode import (
    get_lattice,
    nbest_decoding,
    nbest_oracle,
    one_best_decoding,
    rescore_with_attention_decoder,
    rescore_with_attention_decoder_v2,
    rescore_with_n_best_list,
    rescore_with_whole_lattice,
)
from icefall.lexicon import Lexicon
from icefall.score_estimator import ScoreEstimator
from icefall.utils import (
    AttributeDict,
    get_texts,
    setup_logger,
    store_transcripts,
    write_error_stats,
)


def get_parser():
    parser = argparse.ArgumentParser(
        formatter_class=argparse.ArgumentDefaultsHelpFormatter
    )

    parser.add_argument(
        "--epoch",
        type=int,
        default=34,
        help="It specifies the checkpoint to use for decoding."
        "Note: Epoch counts from 0.",
    )
    parser.add_argument(
        "--avg",
        type=int,
        default=20,
        help="Number of checkpoints to average. Automatically select "
        "consecutive checkpoints before the checkpoint specified by "
        "'--epoch'. ",
    )

    parser.add_argument(
        "--method",
        type=str,
        default="attention-decoder",
        help="""Decoding method.
        Supported values are:
            - (1) 1best. Extract the best path from the decoding lattice as the
              decoding result.
            - (2) nbest. Extract n paths from the decoding lattice; the path
              with the highest score is the decoding result.
            - (3) nbest-rescoring. Extract n paths from the decoding lattice,
              rescore them with an n-gram LM (e.g., a 4-gram LM), the path with
              the highest score is the decoding result.
            - (4) whole-lattice-rescoring. Rescore the decoding lattice with an
              n-gram LM (e.g., a 4-gram LM), the best path of rescored lattice
              is the decoding result.
            - (5) attention-decoder. Extract n paths from the LM rescored
              lattice, the path with the highest score is the decoding result.
            - (6) nbest-oracle. Its WER is the lower bound of any n-best
              rescoring method can achieve. Useful for debugging n-best
              rescoring method.
        """,
    )

    parser.add_argument(
        "--num-paths",
        type=int,
        default=100,
        help="""Number of paths for n-best based decoding method.
        Used only when "method" is one of the following values:
        nbest, nbest-rescoring, attention-decoder, and nbest-oracle
        """,
    )

    parser.add_argument(
        "--lattice-score-scale",
        type=float,
        default=1.0,
        help="""The scale to be applied to `lattice.scores`.
        It's needed if you use any kinds of n-best based rescoring.
        Used only when "method" is one of the following values:
        nbest, nbest-rescoring, attention-decoder, and nbest-oracle
        A smaller value results in more unique paths.
        """,
    )

    return parser


def get_params() -> AttributeDict:
    params = AttributeDict(
        {
            # "exp_dir": Path("exp/conformer_ctc"),
            "exp_dir": Path("conformer_ctc/exp"),
            "lang_dir": Path("data/lang_bpe"),
            "lm_dir": Path("data/lm"),
            "feature_dim": 80,
            "nhead": 8,
            "attention_dim": 512,
            "subsampling_factor": 4,
            "num_decoder_layers": 6,
            "vgg_frontend": False,
            "is_espnet_structure": True,
            "mmi_loss": False,
            "use_feat_batchnorm": True,
            "search_beam": 20,
            "output_beam": 8,
            "min_active_states": 30,
            "max_active_states": 10000,
            "use_double_scores": True,
<<<<<<< HEAD
            # Possible values for method:
            #  - 1best
            #  - nbest
            #  - nbest-rescoring
            #  - whole-lattice-rescoring
            #  - attention-decoder
            #  "method": "whole-lattice-rescoring",
            "method": "attention-decoder-v2",
            # "method": "nbest-rescoring",
            # "method": "attention-decoder",
            # num_paths is used when method is "nbest", "nbest-rescoring",
            # and attention-decoder
            "num_paths": 100,
            # top_k is used when method is "attention-decoder-v2"
            "top_k" : 10,
            # dump_best_matching_feature is used when method is
            # "attention-decoder-v2" to dump feature to train a special model
            "dump_best_matching_feature": False,
=======
>>>>>>> 331e5eb7
        }
    )
    return params


def decode_one_batch(
    params: AttributeDict,
    model: nn.Module,
    HLG: k2.Fsa,
    batch: dict,
<<<<<<< HEAD
    batch_idx: int,
    lexicon: Lexicon,
=======
    word_table: k2.SymbolTable,
>>>>>>> 331e5eb7
    sos_id: int,
    eos_id: int,
    rescore_est_model: nn.Module,
    G: Optional[k2.Fsa] = None,
) -> Dict[str, List[List[int]]]:
    """Decode one batch and return the result in a dict. The dict has the
    following format:

        - key: It indicates the setting used for decoding. For example,
               if no rescoring is used, the key is the string `no_rescore`.
               If LM rescoring is used, the key is the string `lm_scale_xxx`,
               where `xxx` is the value of `lm_scale`. An example key is
               `lm_scale_0.7`
        - value: It contains the decoding result. `len(value)` equals to
                 batch size. `value[i]` is the decoding result for the i-th
                 utterance in the given batch.
    Args:
      params:
        It's the return value of :func:`get_params`.

        - params.method is "1best", it uses 1best decoding without LM rescoring.
        - params.method is "nbest", it uses nbest decoding without LM rescoring.
        - params.method is "nbest-rescoring", it uses nbest LM rescoring.
        - params.method is "whole-lattice-rescoring", it uses whole lattice LM
          rescoring.

      model:
        The neural model.
      HLG:
        The decoding graph.
      batch:
        It is the return value from iterating
        `lhotse.dataset.K2SpeechRecognitionDataset`. See its documentation
        for the format of the `batch`.
<<<<<<< HEAD
      batch_idx:
        The batch index of current batch.
      lexicon:
        It contains word symbol table.
=======
      word_table:
        The word symbol table.
>>>>>>> 331e5eb7
      sos_id:
        The token ID of the SOS.
      eos_id:
        The token ID of the EOS.
      rescore_est_model:
        The model to estimate rescore mean and variance, only for attention-decoder-v2
      G:
        An LM. It is not None when params.method is "nbest-rescoring"
        or "whole-lattice-rescoring". In general, the G in HLG
        is a 3-gram LM, while this G is a 4-gram LM.
    Returns:
      Return the decoding result. See above description for the format of
      the returned dict.
    """
    device = HLG.device
    feature = batch["inputs"]
    assert feature.ndim == 3
    feature = feature.to(device)
    # at entry, feature is [N, T, C]

    supervisions = batch["supervisions"]

    nnet_output, memory, memory_key_padding_mask = model(feature, supervisions)
    # nnet_output is [N, T, C]

    supervision_segments = torch.stack(
        (
            supervisions["sequence_idx"],
            supervisions["start_frame"] // params.subsampling_factor,
            supervisions["num_frames"] // params.subsampling_factor,
        ),
        1,
    ).to(torch.int32)

    lattice = get_lattice(
        nnet_output=nnet_output,
        HLG=HLG,
        supervision_segments=supervision_segments,
        search_beam=params.search_beam,
        output_beam=params.output_beam,
        min_active_states=params.min_active_states,
        max_active_states=params.max_active_states,
        subsampling_factor=params.subsampling_factor,
    )

    if params.method == "nbest-oracle":
        # Note: You can also pass rescored lattices to it.
        # We choose the HLG decoded lattice for speed reasons
        # as HLG decoding is faster and the oracle WER
        # is slightly worse than that of rescored lattices.
        return nbest_oracle(
            lattice=lattice,
            num_paths=params.num_paths,
            ref_texts=supervisions["text"],
            word_table=word_table,
            scale=params.lattice_score_scale,
        )

    if params.method in ["1best", "nbest"]:
        if params.method == "1best":
            best_path = one_best_decoding(
                lattice=lattice, use_double_scores=params.use_double_scores
            )
            key = "no_rescore"
        else:
            best_path = nbest_decoding(
                lattice=lattice,
                num_paths=params.num_paths,
                use_double_scores=params.use_double_scores,
                scale=params.lattice_score_scale,
            )
            key = f"no_rescore-scale-{params.lattice_score_scale}-{params.num_paths}"  # noqa

        hyps = get_texts(best_path)
        hyps = [[word_table[i] for i in ids] for ids in hyps]
        return {key: hyps}

    assert params.method in [
        "nbest-rescoring",
        "whole-lattice-rescoring",
        "attention-decoder",
        "attention-decoder-v2",
    ]

    lm_scale_list = [0.8, 0.9, 1.0, 1.1, 1.2, 1.3]
    lm_scale_list += [1.4, 1.5, 1.6, 1.7, 1.8, 1.9, 2.0]

    if params.method == "nbest-rescoring":
        best_path_dict = rescore_with_n_best_list(
            lattice=lattice,
            G=G,
            num_paths=params.num_paths,
            lm_scale_list=lm_scale_list,
            scale=params.lattice_score_scale,
        )
    elif params.method == "whole-lattice-rescoring":
        best_path_dict = rescore_with_whole_lattice(
            lattice=lattice, G_with_epsilon_loops=G, lm_scale_list=lm_scale_list
        )
    elif params.method == "attention-decoder":
        # lattice uses a 3-gram Lm. We rescore it with a 4-gram LM.
        rescored_lattice = rescore_with_whole_lattice(
            lattice=lattice, G_with_epsilon_loops=G, lm_scale_list=None
        )

        best_path_dict = rescore_with_attention_decoder(
            lattice=rescored_lattice,
            num_paths=params.num_paths,
            model=model,
            memory=memory,
            memory_key_padding_mask=memory_key_padding_mask,
            sos_id=sos_id,
            eos_id=eos_id,
            scale=params.lattice_score_scale,
        )
    elif params.method == "attention-decoder-v2":
        # lattice uses a 3-gram Lm. We rescore it with a 4-gram LM.
        rescored_lattice = rescore_with_whole_lattice(
            lattice=lattice, G_with_epsilon_loops=G, lm_scale_list=None
        )
        best_path_dict = rescore_with_attention_decoder_v2(
            lattice=rescored_lattice,
            batch_idx=batch_idx,
            dump_best_matching_feature=params.dump_best_matching_feature,
            num_paths=params.num_paths,
            top_k=params.top_k,
            model=model,
            memory=memory,
            memory_key_padding_mask=memory_key_padding_mask,
            rescore_est_model=rescore_est_model,
            sos_id=sos_id,
            eos_id=eos_id,
        )
        if params.dump_best_matching_feature:
            if best_path_dict.size()[0] > 0:
                save_dir = params.exp_dir / f"rescore/feat"
                if not os.path.exists(save_dir):
                    os.makedirs(save_dir)
                file_name = save_dir / f"feats-epoch-{batch_idx}.pt"
                torch.save(best_path_dict, file_name)
            return dict()
    else:
        assert False, f"Unsupported decoding method: {params.method}"

    ans = dict()
    for lm_scale_str, best_path in best_path_dict.items():
        hyps = get_texts(best_path)
        hyps = [[word_table[i] for i in ids] for ids in hyps]
        ans[lm_scale_str] = hyps
    return ans


def decode_dataset(
    dl: torch.utils.data.DataLoader,
    params: AttributeDict,
    model: nn.Module,
    HLG: k2.Fsa,
    word_table: k2.SymbolTable,
    sos_id: int,
    eos_id: int,
    rescore_est_model: nn.Module,
    G: Optional[k2.Fsa] = None,
) -> Dict[str, List[Tuple[List[int], List[int]]]]:
    """Decode dataset.

    Args:
      dl:
        PyTorch's dataloader containing the dataset to decode.
      params:
        It is returned by :func:`get_params`.
      model:
        The neural model.
      HLG:
        The decoding graph.
      word_table:
        It is the word symbol table.
      sos_id:
        The token ID for SOS.
      eos_id:
        The token ID for EOS.
      rescore_est_model:
        The model to estimate rescore mean and variance, only for attention-decoder-v2
      G:
        An LM. It is not None when params.method is "nbest-rescoring"
        or "whole-lattice-rescoring". In general, the G in HLG
        is a 3-gram LM, while this G is a 4-gram LM.
    Returns:
      Return a dict, whose key may be "no-rescore" if no LM rescoring
      is used, or it may be "lm_scale_0.7" if LM rescoring is used.
      Its value is a list of tuples. Each tuple contains two elements:
      The first is the reference transcript, and the second is the
      predicted result.
    """
    results = []

    num_cuts = 0
<<<<<<< HEAD
    tot_batches = len(dl)
=======

    try:
        num_batches = len(dl)
    except TypeError:
        num_batches = "?"
>>>>>>> 331e5eb7

    results = defaultdict(list)
    for batch_idx, batch in enumerate(dl):
        texts = batch["supervisions"]["text"]

        hyps_dict = decode_one_batch(
            params=params,
            model=model,
            HLG=HLG,
            batch=batch,
<<<<<<< HEAD
            batch_idx=batch_idx,
            lexicon=lexicon,
=======
            word_table=word_table,
>>>>>>> 331e5eb7
            G=G,
            sos_id=sos_id,
            eos_id=eos_id,
            rescore_est_model=rescore_est_model,
        )

        for lm_scale, hyps in hyps_dict.items():
            this_batch = []
            assert len(hyps) == len(texts)
            for hyp_words, ref_text in zip(hyps, texts):
                ref_words = ref_text.split()
                this_batch.append((ref_words, hyp_words))

            results[lm_scale].extend(this_batch)

        num_cuts += len(batch["supervisions"]["text"])

        if batch_idx % 100 == 0:
            batch_str = f"{batch_idx}/{num_batches}"

            logging.info(
<<<<<<< HEAD
                f"batch {batch_idx}/{tot_batches}, cuts processed until now is "
                f"{num_cuts}"
=======
                f"batch {batch_str}, cuts processed until now is {num_cuts}"
>>>>>>> 331e5eb7
            )
    return results


def save_results(
    params: AttributeDict,
    test_set_name: str,
    results_dict: Dict[str, List[Tuple[List[int], List[int]]]],
):
    if params.method == "attention-decoder":
        # Set it to False since there are too many logs.
        enable_log = False
    else:
        enable_log = True
    test_set_wers = dict()
    for key, results in results_dict.items():
        recog_path = params.exp_dir / f"recogs-{test_set_name}-{key}.txt"
        store_transcripts(filename=recog_path, texts=results)
        if enable_log:
            logging.info(f"The transcripts are stored in {recog_path}")

        # The following prints out WERs, per-word error statistics and aligned
        # ref/hyp pairs.
        errs_filename = params.exp_dir / f"errs-{test_set_name}-{key}.txt"
        with open(errs_filename, "w") as f:
            wer = write_error_stats(
                f, f"{test_set_name}-{key}", results, enable_log=enable_log
            )
            test_set_wers[key] = wer

        if enable_log:
            logging.info(
                "Wrote detailed error stats to {}".format(errs_filename)
            )

    test_set_wers = sorted(test_set_wers.items(), key=lambda x: x[1])
    errs_info = params.exp_dir / f"wer-summary-{test_set_name}.txt"
    with open(errs_info, "w") as f:
        print("settings\tWER", file=f)
        for key, val in test_set_wers:
            print("{}\t{}".format(key, val), file=f)

    s = "\nFor {}, WER of different settings are:\n".format(test_set_name)
    note = "\tbest for {}".format(test_set_name)
    for key, val in test_set_wers:
        s += "{}\t{}{}\n".format(key, val, note)
        note = ""
    logging.info(s)


@torch.no_grad()
def main():
    parser = get_parser()
    LibriSpeechAsrDataModule.add_arguments(parser)
    args = parser.parse_args()

    params = get_params()
    params.update(vars(args))

    setup_logger(f"{params.exp_dir}/log-{params.method}/log-decode")
    logging.info("Decoding started")
    logging.info(params)

    lexicon = Lexicon(params.lang_dir)
    max_token_id = max(lexicon.tokens)
    num_classes = max_token_id + 1  # +1 for the blank

    device = torch.device("cpu")
    if torch.cuda.is_available():
        device = torch.device("cuda", 0)

    logging.info(f"device: {device}")

    graph_compiler = BpeCtcTrainingGraphCompiler(
        params.lang_dir,
        device=device,
        sos_token="<sos/eos>",
        eos_token="<sos/eos>",
    )
    sos_id = graph_compiler.sos_id
    eos_id = graph_compiler.eos_id

    HLG = k2.Fsa.from_dict(
        torch.load(f"{params.lang_dir}/HLG.pt", map_location="cpu")
    )
    HLG = HLG.to(device)
    assert HLG.requires_grad is False

    if not hasattr(HLG, "lm_scores"):
        HLG.lm_scores = HLG.scores.clone()

    if params.method in (
        "nbest-rescoring",
        "whole-lattice-rescoring",
        "attention-decoder",
        "attention-decoder-v2",
    ):
        if not (params.lm_dir / "G_4_gram.pt").is_file():
            logging.info("Loading G_4_gram.fst.txt")
            logging.warning("It may take 8 minutes.")
            with open(params.lm_dir / "G_4_gram.fst.txt") as f:
                first_word_disambig_id = lexicon.word_table["#0"]

                G = k2.Fsa.from_openfst(f.read(), acceptor=False)
                # G.aux_labels is not needed in later computations, so
                # remove it here.
                del G.aux_labels
                # CAUTION: The following line is crucial.
                # Arcs entering the back-off state have label equal to #0.
                # We have to change it to 0 here.
                G.labels[G.labels >= first_word_disambig_id] = 0
                G = k2.Fsa.from_fsas([G]).to(device)
                G = k2.arc_sort(G)
                torch.save(G.as_dict(), params.lm_dir / "G_4_gram.pt")
        else:
            logging.info("Loading pre-compiled G_4_gram.pt")
            d = torch.load(params.lm_dir / "G_4_gram.pt", map_location="cpu")
            G = k2.Fsa.from_dict(d).to(device)

        if params.method in ["whole-lattice-rescoring", "attention-decoder", "attention-decoder-v2"]:
            # Add epsilon self-loops to G as we will compose
            # it with the whole lattice later
            G = k2.add_epsilon_self_loops(G)
            G = k2.arc_sort(G)
            G = G.to(device)

        # G.lm_scores is used to replace HLG.lm_scores during
        # LM rescoring.
        G.lm_scores = G.scores.clone()
    else:
        G = None
    if params.method == "attention-decoder-v2":
        rescore_est_model = ScoreEstimator()
        rescore_est_model.load_state_dict(
            torch.load(f"{params.exp_dir}/rescore/epoch-19.pt",
            map_location="cpu")
        )
        rescore_est_model.to(device)
    else:
        rescore_est_model = None

    model = Conformer(
        num_features=params.feature_dim,
        nhead=params.nhead,
        d_model=params.attention_dim,
        num_classes=num_classes,
        subsampling_factor=params.subsampling_factor,
        num_decoder_layers=params.num_decoder_layers,
        vgg_frontend=params.vgg_frontend,
        is_espnet_structure=params.is_espnet_structure,
        mmi_loss=params.mmi_loss,
        use_feat_batchnorm=params.use_feat_batchnorm,
    )

    if params.avg == 1:
        load_checkpoint(f"{params.exp_dir}/epoch-{params.epoch}.pt", model)
    else:
        start = params.epoch - params.avg + 1
        filenames = []
        for i in range(start, params.epoch + 1):
            if start >= 0:
                filenames.append(f"{params.exp_dir}/epoch-{i}.pt")
        logging.info(f"averaging {filenames}")
        model.load_state_dict(average_checkpoints(filenames))

    model.to(device)
    model.eval()
    num_param = sum([p.numel() for p in model.parameters()])
    logging.info(f"Number of model parameters: {num_param}")

    librispeech = LibriSpeechAsrDataModule(args)
    # CAUTION: `test_sets` is for displaying only.
    # If you want to skip test-clean, you have to skip
    # it inside the for loop. That is, use
    #
    #   if test_set == 'test-clean': continue
    #
    test_sets = ["test-clean", "test-other"]
    for test_set, test_dl in zip(test_sets, librispeech.test_dataloaders()):
        if test_set == "test-other": continue
        results_dict = decode_dataset(
            dl=test_dl,
            params=params,
            model=model,
            HLG=HLG,
            word_table=lexicon.word_table,
            G=G,
            sos_id=sos_id,
            eos_id=eos_id,
            rescore_est_model=rescore_est_model,
        )

        save_results(
            params=params, test_set_name=test_set, results_dict=results_dict
        )

    logging.info("Done!")


torch.set_num_threads(1)
torch.set_num_interop_threads(1)

if __name__ == "__main__":
    main()<|MERGE_RESOLUTION|>--- conflicted
+++ resolved
@@ -143,27 +143,11 @@
             "min_active_states": 30,
             "max_active_states": 10000,
             "use_double_scores": True,
-<<<<<<< HEAD
-            # Possible values for method:
-            #  - 1best
-            #  - nbest
-            #  - nbest-rescoring
-            #  - whole-lattice-rescoring
-            #  - attention-decoder
-            #  "method": "whole-lattice-rescoring",
-            "method": "attention-decoder-v2",
-            # "method": "nbest-rescoring",
-            # "method": "attention-decoder",
-            # num_paths is used when method is "nbest", "nbest-rescoring",
-            # and attention-decoder
-            "num_paths": 100,
             # top_k is used when method is "attention-decoder-v2"
             "top_k" : 10,
             # dump_best_matching_feature is used when method is
             # "attention-decoder-v2" to dump feature to train a special model
             "dump_best_matching_feature": False,
-=======
->>>>>>> 331e5eb7
         }
     )
     return params
@@ -174,12 +158,8 @@
     model: nn.Module,
     HLG: k2.Fsa,
     batch: dict,
-<<<<<<< HEAD
     batch_idx: int,
-    lexicon: Lexicon,
-=======
     word_table: k2.SymbolTable,
->>>>>>> 331e5eb7
     sos_id: int,
     eos_id: int,
     rescore_est_model: nn.Module,
@@ -214,15 +194,10 @@
         It is the return value from iterating
         `lhotse.dataset.K2SpeechRecognitionDataset`. See its documentation
         for the format of the `batch`.
-<<<<<<< HEAD
       batch_idx:
         The batch index of current batch.
-      lexicon:
-        It contains word symbol table.
-=======
       word_table:
         The word symbol table.
->>>>>>> 331e5eb7
       sos_id:
         The token ID of the SOS.
       eos_id:
@@ -419,15 +394,11 @@
     results = []
 
     num_cuts = 0
-<<<<<<< HEAD
-    tot_batches = len(dl)
-=======
 
     try:
         num_batches = len(dl)
     except TypeError:
         num_batches = "?"
->>>>>>> 331e5eb7
 
     results = defaultdict(list)
     for batch_idx, batch in enumerate(dl):
@@ -438,12 +409,8 @@
             model=model,
             HLG=HLG,
             batch=batch,
-<<<<<<< HEAD
             batch_idx=batch_idx,
-            lexicon=lexicon,
-=======
             word_table=word_table,
->>>>>>> 331e5eb7
             G=G,
             sos_id=sos_id,
             eos_id=eos_id,
@@ -465,12 +432,7 @@
             batch_str = f"{batch_idx}/{num_batches}"
 
             logging.info(
-<<<<<<< HEAD
-                f"batch {batch_idx}/{tot_batches}, cuts processed until now is "
-                f"{num_cuts}"
-=======
                 f"batch {batch_str}, cuts processed until now is {num_cuts}"
->>>>>>> 331e5eb7
             )
     return results
 
@@ -656,7 +618,7 @@
             params=params,
             model=model,
             HLG=HLG,
-            word_table=lexicon.word_table,
+            word_table=word_table,
             G=G,
             sos_id=sos_id,
             eos_id=eos_id,
