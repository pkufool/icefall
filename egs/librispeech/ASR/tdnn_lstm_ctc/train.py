--- conflicted
+++ resolved
@@ -157,11 +157,6 @@
             "feature_dim": 80,
             "weight_decay": 5e-4,
             "subsampling_factor": 3,
-<<<<<<< HEAD
-            "start_epoch": 0,
-            "num_epochs": 20,
-=======
->>>>>>> 1bd5dcc8
             "best_train_loss": float("inf"),
             "best_valid_loss": float("inf"),
             "best_train_epoch": -1,
