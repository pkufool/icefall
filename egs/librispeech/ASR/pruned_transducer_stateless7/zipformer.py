#!/usr/bin/env python3
# Copyright (c)  2021  University of Chinese Academy of Sciences (author: Han Zhu)
#
# See ../../../../LICENSE for clarification regarding multiple authors
#
# Licensed under the Apache License, Version 2.0 (the "License");
# you may not use this file except in compliance with the License.
# You may obtain a copy of the License at
#
#     http://www.apache.org/licenses/LICENSE-2.0
#
# Unless required by applicable law or agreed to in writing, software
# distributed under the License is distributed on an "AS IS" BASIS,
# WITHOUT WARRANTIES OR CONDITIONS OF ANY KIND, either express or implied.
# See the License for the specific language governing permissions and
# limitations under the License.

import copy
import math
import warnings
import itertools
from typing import List, Optional, Tuple, Union
import logging
import torch
import random
from encoder_interface import EncoderInterface
from scaling import (
    ActivationBalancer,
    BasicNorm,
    Dropout2,
    MaxEig,
    DoubleSwish,
    SwooshL,
    SwooshR,
    TanSwish,
    ScaledConv1d,
    ScaledConv2d,
    ScaledLinear,  # not as in other dirs.. just scales down initial parameter values.
    LinearWithAuxLoss,
    Whiten,
    Identity,  # more friendly to backward hooks than nn.Identity(), for diagnostic reasons.
    penalize_abs_values_gt,
    softmax,
    ScheduledFloat,
    FloatLike,
    limit_param_value,
    ScaleGrad,
)
from torch import Tensor, nn

from icefall.utils import make_pad_mask
from icefall.dist import get_rank


class Zipformer(EncoderInterface):
    """
    Args:

    Note: all "int or Tuple[int]" arguments below will be treated as lists of the same length
    as downsampling_factor if they are single ints or one-element tuples.  The length of
    downsampling_factor defines the number of stacks.


        num_features (int): Number of input features, e.g. 40.
        output_downsampling_factor (int): how much to downsample at the output.  Note:
            we also downsample by a factor of 2 in the Conv2dSubsampling encoder.
            You should probably leave this at 2.
        downsampling_factor (Tuple[int]): downsampling factor for each encoder stack.
           Note: this is in addition to the downsampling factor of 2 that is applied in
           the frontend (self.encoder_embed).
        encoder_dim (Tuple[int]): embedding dimension of each of the encoder stacks, one per
           encoder stack.
        num_encoder_layers (int or Tuple[int])): number of encoder layers for each stack
        encoder_unmasked_dim (int or Tuple[int]): unmasked dimension in each of
            the encoder stacks for purposes of per-frame dropout (recommend 256 for
            now).
        query_head_dim (int or Tuple[int]): dimension of query and key per attention
           head: per stack, if a tuple..
        value_head_dim (int or Tuple[int]): dimension of value in each attention head
        pos_head_dim (int or Tuple[int]): dimension of positional-encoding projection per
           attention head
        num_heads: (int or Tuple[int]): number of heads in the self-attention mechanism.
              Must be at least 4.
        attention_share_layers: (int or Tuple[int]): how many successive layers share
           the same attention weights.   Must be at least 1.
        feedforward_dim (int or Tuple[int]): hidden dimension in feedforward modules
        cnn_module_kernel (int or Tuple[int])): Kernel size of convolution module

        pos_dim (int): the dimension of each positional-encoding vector prior to projection,
            e.g. 128.

        dropout (float): dropout rate
        warmup_batches (float): number of batches to warm up over; this controls
          dropout of encoder layers.
    """

    def __init__(
            self,
            num_features: int,
            output_downsampling_factor: int = 2,
            downsampling_factor: Tuple[int] = (2, 4),
            encoder_dim: Union[int, Tuple[int]] = 384,
            num_encoder_layers: Union[int, Tuple[int]] = 4,
            encoder_unmasked_dim: Union[int, Tuple[int]] = 256,
            query_head_dim: Union[int, Tuple[int]]  = 24,
            pos_head_dim: Union[int, Tuple[int]]  = 4,
            value_head_dim: Union[int, Tuple[int]] = 12,
            num_heads: Union[int, Tuple[int]] = 8,
            attention_share_layers: Union[int, Tuple[int]] = 2,
            feedforward_dim: Union[int, Tuple[int]] = 1536,
            cnn_module_kernel: Union[int, Tuple[int]] = 31,
            pos_dim: int = 192,
            dropout: FloatLike = None,  # see code below for default
            warmup_batches: float = 4000.0,
    ) -> None:
        super(Zipformer, self).__init__()

        if dropout is None:
            dropout = ScheduledFloat((0.0, 0.3),
                                     (20000.0, 0.1))

        # this is not the probability of skipping a layer.  It is the probability of
        # dropping out the "skip module" which allows the model to skip groups of
        # encoder stacks; when it's dropped out like this, it means we are forced
        # to take the "direct" (non-bypass) path.
        self.layer_skip_dropout_prob = ScheduledFloat((0.0, 0.5),
                                                      (warmup_batches, 0.025))

        def _to_tuple(x):
            """ Converts a single int or a 1-tuple of an int to a tuple with the same length
            as downsampling_factor"""
            if isinstance(x, int):
                x = (x,)
            if len(x) == 1:
                x = x * len(downsampling_factor)
            else:
                assert len(x) == len(downsampling_factor) and isinstance(x[0], int)
            return x

        self.num_features = num_features  # int
        self.output_downsampling_factor = output_downsampling_factor # int
        self.downsampling_factor = downsampling_factor # tuple
        self.encoder_dim = encoder_dim = _to_tuple(encoder_dim) # tuple
        self.encoder_unmasked_dim = encoder_unmasked_dim = _to_tuple(encoder_unmasked_dim) # tuple
        num_encoder_layers = _to_tuple(num_encoder_layers)
        query_head_dim = _to_tuple(query_head_dim)
        value_head_dim = _to_tuple(value_head_dim)
        pos_head_dim = _to_tuple(pos_head_dim)
        num_heads = _to_tuple(num_heads)
        attention_share_layers = _to_tuple(attention_share_layers)
        feedforward_dim = _to_tuple(feedforward_dim)
        cnn_module_kernel = _to_tuple(cnn_module_kernel)


        for u,d in zip(encoder_unmasked_dim, encoder_dim):
            assert u <= d

        # self.encoder_embed converts the input of shape (N, T, num_features)
        # to the shape (N, (T - 7) // 2, encoder_dims).
        # That is, it does two things simultaneously:
        #   (1) subsampling: T -> (T - 7) // 2
        #   (2) embedding: num_features -> encoder_dims
        # In the normal configuration, we will downsample once more at the end
        # by a factor of 2, and most of the encoder stacks will run at a lower
        # sampling rate.
        self.encoder_embed = Conv2dSubsampling(num_features, encoder_dim[0],
                                               dropout=dropout)


        # each one will be ZipformerEncoder or DownsampledZipformerEncoder
        encoders = []

        num_encoders = len(downsampling_factor)
        for i in range(num_encoders):
            encoder_layer = ZipformerEncoderLayer(
                embed_dim=encoder_dim[i],
                pos_dim=pos_dim,
                num_heads=num_heads[i],
                query_head_dim=query_head_dim[i],
                pos_head_dim=pos_head_dim[i],
                value_head_dim=value_head_dim[i],
                feedforward_dim=feedforward_dim[i],
                dropout=dropout,
                cnn_module_kernel=cnn_module_kernel[i],
            )

            # For the segment of the warmup period, we let the Conv2dSubsampling
            # layer learn something.  Then we start to warm up the other encoders.
            encoder = ZipformerEncoder(
                encoder_layer,
                num_encoder_layers[i],
                pos_dim=pos_dim,
                dropout=dropout,
                warmup_begin=warmup_batches * (i + 1) / (num_encoders + 1),
                warmup_end=warmup_batches * (i + 2) / (num_encoders + 1),
                attention_share_layers=attention_share_layers[i],
            )

            if downsampling_factor[i] != 1:
                encoder = DownsampledZipformerEncoder(
                    encoder,
                    input_dim=encoder_dim[i-1] if i > 0 else encoder_dim[0],
                    output_dim=encoder_dim[i],
                    downsample=downsampling_factor[i],
                )
            encoders.append(encoder)
        self.encoders = nn.ModuleList(encoders)

        # initializes self.skip_layers and self.skip_modules
        self._init_skip_modules()

        self.downsample_output = AttentionDownsample(encoder_dim[-1],
                                                     encoder_dim[-1],
                                                     downsample=output_downsampling_factor)


    def _init_skip_modules(self):
        """
        If self.downampling_factor = (1, 2, 4, 8, 4, 2), then at the input of layer
        indexed 4 (in zero indexing), with has subsapling_factor=4, we combine the output of
        layers 2 and 3; and at the input of layer indexed 5, which which has subsampling_factor=2,
        we combine the outputs of layers 1 and 5.
        """
        skip_layers = []
        skip_modules = []
        z = self.downsampling_factor
        for i in range(len(z)):
            if i <= 1 or z[i-1] <= z[i]:
                skip_layers.append(None)
                skip_modules.append(Identity())
            else:
                # TEMP
                for j in range(i-2, -1, -1):
                    if z[j] <= z[i] or j == 0:
                        # TEMP logging statement.
                        logging.info(f"At encoder stack {i}, which has downsampling_factor={z[i]}, we will "
                                     f"combine the outputs of layers {j} and {i-1}, with downsampling_factor={z[j]} and {z[i-1]}.")
                        skip_layers.append(j)
                        skip_modules.append(SimpleCombiner(self.encoder_dim[j],
                                                           self.encoder_dim[i-1],
                                                           min_weight=(0.0, 0.25)))
                        break
        self.skip_layers = skip_layers
        self.skip_modules = nn.ModuleList(skip_modules)

    def get_feature_masks(
            self,
            x: torch.Tensor) -> List[Union[float, Tensor]]:
        """
        In eval mode, returns [1.0] * num_encoders; in training mode, returns a number of
        randomized feature masks, one per encoder.
        On e.g. 15% of frames, these masks will zero out all enocder dims larger than
        some supplied number, e.g. >256, so in effect on those frames we are using
        a smaller encoer dim.

        We generate the random masks at this level because we want the 2 masks to 'agree'
        all the way up the encoder stack. This will mean that the 1st mask will have
        mask values repeated self.zipformer_subsampling_factor times.

        Args:
           x: the embeddings (needed for the shape and dtype and device), of shape
             (num_frames, batch_size, encoder_dims0)
        """
        num_encoders = len(self.encoder_dim)
        if not self.training:
            return [ 1.0 ] * num_encoders

        (num_frames0, batch_size, _encoder_dims0) = x.shape

        assert self.encoder_dim[0] == _encoder_dims0

        max_downsampling_factor = max(self.downsampling_factor)

        num_frames_max = (num_frames0 + max_downsampling_factor - 1)

        feature_mask_dropout_prob = 0.15

        # frame_mask_max shape: (num_frames_max, batch_size, 1)
        frame_mask_max = (torch.rand(num_frames_max, batch_size, 1,
                                    device=x.device) >
                          feature_mask_dropout_prob).to(x.dtype)

        feature_masks = []
        for i in range(num_encoders):
            ds = self.downsampling_factor[i]
            upsample_factor = (max_downsampling_factor // ds)

            frame_mask = (frame_mask_max.unsqueeze(1).expand(num_frames_max, upsample_factor,
                                                            batch_size, 1)
                          .reshape(num_frames_max * upsample_factor, batch_size, 1))
            num_frames = (num_frames0 + ds - 1) // ds
            frame_mask = frame_mask[:num_frames]
            feature_mask = torch.ones(num_frames, batch_size, self.encoder_dim[i],
                                      dtype=x.dtype, device=x.device)
            u = self.encoder_unmasked_dim[i]
            feature_mask[:, :, u:] *= frame_mask
            feature_masks.append(feature_mask)

        return feature_masks


    def forward(
        self, x: torch.Tensor, x_lens: torch.Tensor,
    ) -> Tuple[torch.Tensor, torch.Tensor]:
        """
        Args:
          x:
            The input tensor. Its shape is (batch_size, seq_len, feature_dim).
          x_lens:
            A tensor of shape (batch_size,) containing the number of frames in
            `x` before padding.
        Returns:
          Return a tuple containing 2 tensors:
            - embeddings: its shape is (batch_size, output_seq_len, encoder_dim[-1])
            - lengths, a tensor of shape (batch_size,) containing the number
              of frames in `embeddings` before padding.
        """
        x = self.encoder_embed(x)

        x = x.permute(1, 0, 2)  # (N, T, C) -> (T, N, C)

        with warnings.catch_warnings():
            warnings.simplefilter("ignore")
            lengths = (x_lens - 7) // 2
        assert x.size(0) == lengths.max().item()
        mask = make_pad_mask(lengths)

        outputs = []
        feature_masks = self.get_feature_masks(x)

        for i, module in enumerate(self.encoders):
            ds = self.downsampling_factor[i]
            if self.skip_layers[i] is not None:
                # this how we implement U-net-like skipping of some series of
                # stacks.  The layer_skip_dropout_prob is to discourage it, especially
                # early in training, from completely ignoring the middle layers.
                if not (self.training and random.random() < float(self.layer_skip_dropout_prob)):
                    x = self.skip_modules[i](outputs[self.skip_layers[i]], x)
            x = module(x,
                       feature_mask=feature_masks[i],
                       src_key_padding_mask=None if mask is None else mask[...,::ds])
            outputs.append(x)

        x = self.downsample_output(x)
        # class Downsample has this rounding behavior..
        assert self.output_downsampling_factor == 2
        lengths = (lengths + 1) // 2

        x = x.permute(1, 0, 2)  # (T, N, C) ->(N, T, C)

        return x, lengths


def _whitening_schedule(x: float, ratio: float = 2.0) -> ScheduledFloat:
    return ScheduledFloat((0.0, x),
                          (12000.0, ratio * x),
                          default=x)

def _aux_grad_scale() -> float:
    return 0.2
def _aux_grad_prob_out() -> ScheduledFloat:
    return ScheduledFloat((0.0, 0.25), (1000.0, 0.05), (8000.0, 0.0125))
def _aux_grad_prob_in() -> ScheduledFloat:
    return ScheduledFloat((0.0, 0.25), (1000.0, 0.0))
    #return ScheduledFloat((0.0, 0.25), (1000.0, 0.05), (8000.0, 0.0125))



class ZipformerEncoderLayer(nn.Module):
    """
    Args:
        embed_dim: the number of expected features in the input (required).
        nhead: the number of heads in the multiheadattention models (required).
        feedforward_dim: the dimension of the feedforward network model (default=2048).
        dropout: the dropout value (default=0.1).
        cnn_module_kernel (int): Kernel size of convolution module.

    Examples::
        >>> encoder_layer = ZipformerEncoderLayer(embed_dim=512, nhead=8)
        >>> src = torch.rand(10, 32, 512)
        >>> pos_emb = torch.rand(32, 19, 512)
        >>> out = encoder_layer(src, pos_emb)
    """
    def __init__(
            self,
            embed_dim: int,
            pos_dim: int,
            num_heads: int,
            query_head_dim: int,
            pos_head_dim: int,
            value_head_dim: int,
            feedforward_dim: int,
            dropout: FloatLike = 0.1,
            cnn_module_kernel: int = 31,
            # layer_skip_rate will be overwritten to change warmup begin and end times.
            # treating batch_index == 0.0 specially is just to get scan_pessimistic_batches_for_oom()
            # to work correctly.
            layer_skip_rate: FloatLike = ScheduledFloat((0.0, 0.5), (4000.0, 0.05), default=0),
            dynamic_skip_rate: FloatLike = ScheduledFloat((0.0, 0.2), (4000.0, 0.0), default=0),
            const_attention_rate: FloatLike = ScheduledFloat((0.0, 0.25), (4000.0, 0.025), default=0),
            bypass_min: FloatLike = ScheduledFloat((0.0, 0.75), (20000.0, 0.2), default=0),
            bypass_max: FloatLike = 1.0,
    ) -> None:
        super(ZipformerEncoderLayer, self).__init__()
        self.embed_dim = embed_dim

        # probability of skipping the entire layer.
        self.layer_skip_rate = copy.deepcopy(layer_skip_rate)
        # skip probability for dynamic modules (meaning: anything but feedforward)
        self.dynamic_skip_rate = copy.deepcopy(dynamic_skip_rate)
        # min and max for self.bypass_scale, applied with probability 0.5 to avoid grads
        # ever becoming zero.
        self.bypass_min = copy.deepcopy(bypass_min)
        self.bypass_max = copy.deepcopy(bypass_max)
        self.const_attention_rate = copy.deepcopy(const_attention_rate)

        self.self_attn_weights = RelPositionMultiheadAttentionWeights(
            embed_dim, pos_dim=pos_dim, num_heads=num_heads,
            query_head_dim=query_head_dim, pos_head_dim=pos_head_dim,
            dropout=0.0,
        )

        self.self_attn = SelfAttention(embed_dim, num_heads,
                                        value_head_dim)

        self.feed_forward1 = FeedforwardModule(embed_dim,
                                               feedforward_dim,
                                               dropout)

        self.feed_forward2 = FeedforwardModule(embed_dim,
                                               feedforward_dim,
                                               dropout)

        self.nonlin_attention_module = NonlinAttentionModule(embed_dim,
                                                             hidden_channels=embed_dim // 4)


        self.conv_module = ConvolutionModule(embed_dim,
                                             cnn_module_kernel)


        self.attention_squeeze = AttentionSqueeze(embed_dim, embed_dim // 2)

        self.norm_final = BasicNorm(embed_dim)

        self.bypass_scale = nn.Parameter(torch.full((embed_dim,), 0.5))

        # try to ensure the output is close to zero-mean (or at least, zero-median).
        self.balancer = ActivationBalancer(
            embed_dim, channel_dim=-1,
            min_positive=0.45, max_positive=0.55,
            min_abs=0.25, max_abs=6.0,
        )
        self.whiten = Whiten(num_groups=1,
                             whitening_limit=_whitening_schedule(4.0, ratio=3.0),
                             prob=(0.025, 0.25),
                             grad_scale=0.01)

    def remove_attention_weights(self):
        self.self_attn_weights = None

    def get_bypass_scale(self):
        if torch.jit.is_scripting() or not self.training:
            return self.bypass_scale
        else:
            return limit_param_value(self.bypass_scale,
                                     min=float(self.bypass_min),
                                     max=float(self.bypass_max))

    def forward(
        self,
        src: Tensor,
        pos_emb: Tensor,
        src_mask: Optional[Tensor] = None,
        src_key_padding_mask: Optional[Tensor] = None,
        attn_weights: Optional[Tensor] = None,
    ) -> Tuple[Tensor, Tensor]:
        """
        Pass the input through the encoder layer.

        Args:
            src: the sequence to the encoder layer (required).
            pos_emb: Positional embedding tensor (required).
            src_mask: the mask for the src sequence (optional).
            src_key_padding_mask: the mask for the src keys per batch (optional).
        attn_weights: possibly attention weights computed by the previous layer,
           to be used if self.self_attn_weights is None

        Shape:
            src: (S, N, E).
            pos_emb: (N, 2*S-1, E)
            src_mask: (S, S).
            src_key_padding_mask: (N, S).
            S is the source sequence length, N is the batch size, E is the feature number

        Returns:
           (x, attn_weights) where x has the same shape as src, and attn_weights are of
              shape (num_heads, batch_size, seq_len, seq_len).
        """
        src_orig = src

        # dropout rate for non-feedforward submodules
        dynamic_skip_rate = float(self.dynamic_skip_rate) if self.training else 0.0

        # attn_weights: (num_heads, batch_size, seq_len, seq_len)
        if self.self_attn_weights is not None:
            attn_weights = self.self_attn_weights(
                src,
                pos_emb=pos_emb,
                attn_mask=src_mask,
                key_padding_mask=src_key_padding_mask,
            )
        # else rely on the ones passed in

        # use different heads for nonlin_attention_module and attention_squeeze, depending
        # whether this module has its on self_attn_weights submodule or is borrowing
        # attention weights from another one.
        head_offset = 0 if self.self_attn_weights is not None else 2

        if self.training and random.random() < float(self.layer_skip_rate):
            # skip the layer
            return src, attn_weights

        use_self_attn = (random.random() >= dynamic_skip_rate)
        if use_self_attn:
            selected_attn_weights = attn_weights[head_offset:head_offset+2]
            if random.random() < float(self.const_attention_rate):
                # Make attention weights constant.  The intention is to
                # encourage these modules to do something similar to an
                # averaging-over-time operation.
                # only need the mask, can just use the 1st one and expand later
                selected_attn_weights = selected_attn_weights[0:1]
                selected_attn_weights = (selected_attn_weights > 0.0).to(selected_attn_weights.dtype)
                selected_attn_weights = selected_attn_weights * (1.0 / selected_attn_weights.sum(dim=-1, keepdim=True))
                selected_attn_weights = selected_attn_weights.expand(2, -1, -1, -1)

        if torch.jit.is_scripting() or use_self_attn:
            src = src + self.nonlin_attention_module(src,
                                                     selected_attn_weights[0:1])

        src = src + self.feed_forward1(src)

        # pooling module
        if torch.jit.is_scripting() or use_self_attn:
            src = src + self.attention_squeeze(src, selected_attn_weights[1:2])

        if torch.jit.is_scripting() or use_self_attn:
            src = src + self.self_attn(
                src, attn_weights)

        if torch.jit.is_scripting() or random.random() >= dynamic_skip_rate:
            src = src + self.conv_module(src, src_key_padding_mask=src_key_padding_mask)

        src = src + self.feed_forward2(src)


        src = self.norm_final(self.balancer(src))

        delta = src - src_orig

        src = src_orig + delta * self.get_bypass_scale()
        src = self.whiten(src)

        return src, attn_weights


class ZipformerEncoder(nn.Module):
    r"""ZipformerEncoder is a stack of N encoder layers

    Args:
        encoder_layer: an instance of the ZipformerEncoderLayer() class (required).
        num_layers: the number of sub-encoder-layers in the encoder (required).
       pos_dim: the dimension for the relative positional encoding

    Examples::
        >>> encoder_layer = ZipformerEncoderLayer(embed_dim=512, nhead=8)
        >>> zipformer_encoder = ZipformerEncoder(encoder_layer, num_layers=6)
        >>> src = torch.rand(10, 32, 512)
        >>> out = zipformer_encoder(src)
    """
    def __init__(
            self,
            encoder_layer: nn.Module,
            num_layers: int,
            pos_dim: int,
            dropout: float,
            warmup_begin: float,
            warmup_end: float,
            initial_layerdrop_rate: float = 0.5,
            final_layerdrop_rate: float = 0.05,
            attention_share_layers: int = 1,
    ) -> None:
        super().__init__()
        self.encoder_pos = CompactRelPositionalEncoding(pos_dim, dropout_rate=0.15,
                                                        length_factor=3.0)

        self.layers = nn.ModuleList(
            [copy.deepcopy(encoder_layer) for i in range(num_layers)]
        )
        self.num_layers = num_layers

        assert 0 <= warmup_begin <= warmup_end

        delta = (1. / num_layers) * (warmup_end - warmup_begin)
        cur_begin = warmup_begin  # interpreted as a training batch index
        for i in range(num_layers):
            cur_end = cur_begin + delta
            # treating batch_index=0.0 specially is just to get scan_pessimistic_batches_for_oom()
            self.layers[i].layer_skip_rate = ScheduledFloat((cur_begin, initial_layerdrop_rate),
                                                            (cur_end, final_layerdrop_rate),
                                                            default=0.0)
            cur_begin = cur_end
            if i % attention_share_layers != 0:
                self.layers[i].remove_attention_weights()

    def forward(
        self,
        src: Tensor,
        feature_mask: Union[Tensor, float] = 1.0,
        mask: Optional[Tensor] = None,
        src_key_padding_mask: Optional[Tensor] = None,
    ) -> Tensor:
        r"""Pass the input through the encoder layers in turn.

        Args:
            src: the sequence to the encoder (required).
            feature_mask: something that broadcasts with src, that we'll multiply `src`
               by at every layer.
            mask: the mask for the src sequence (optional).
            src_key_padding_mask: the mask for the src keys per batch (optional).

        Shape:
            src: (S, N, E).
            pos_emb: (N, 2*S-1, E)
            mask: (S, S).
            src_key_padding_mask: (N, S).
            S is the source sequence length, T is the target sequence length, N is the batch size, E is the feature number

        Returns: (x, x_no_combine), both of shape (S, N, E)
        """
        pos_emb = self.encoder_pos(src)
        output = src


        rnd_seed = src.numel() + random.randint(0, 1000)

        output = output * feature_mask

        attn_weights = None

        for i, mod in enumerate(self.layers):
            output, attn_weights = mod(
                output,
                pos_emb,
                src_mask=mask,
                src_key_padding_mask=src_key_padding_mask,
                attn_weights=attn_weights,
            )

            output = output * feature_mask

        return output


class DownsampledZipformerEncoder(nn.Module):
    r"""
    DownsampledZipformerEncoder is a zipformer encoder evaluated at a reduced frame rate,
    after convolutional downsampling, and then upsampled again at the output, and combined
    with the origin input, so that the output has the same shape as the input.
    """
    def __init__(self,
                 encoder: nn.Module,
                 input_dim: int,
                 output_dim: int,
                 downsample: int):
        super(DownsampledZipformerEncoder, self).__init__()
        self.downsample_factor = downsample
        self.downsample = AttentionDownsample(input_dim, output_dim, downsample)
        self.encoder = encoder
        self.upsample = SimpleUpsample(output_dim, downsample)
        self.out_combiner = SimpleCombiner(input_dim,
                                           output_dim,
                                           min_weight=(0.0, 0.25))


    def forward(self,
                src: Tensor,
                feature_mask: Union[Tensor, float] = 1.0,
                mask: Optional[Tensor] = None,
                src_key_padding_mask: Optional[Tensor] = None,
    ) -> Tuple[Tensor, Tensor]:
        r"""Downsample, go through encoder, upsample.

        Args:
            src: the sequence to the encoder (required).
            feature_mask: something that broadcasts with src, that we'll multiply `src`
               by at every layer.  feature_mask is expected to be already downsampled by
               self.downsample_factor.
            mask: the mask for the src sequence (optional).  CAUTION: we need to downsample
                  this, if we are to support it.  Won't work correctly yet.
            src_key_padding_mask: the mask for the src keys per batch (optional).  Should
                  be downsampled already.

        Shape:
            src: (S, N, E).
            mask: (S, S).
            src_key_padding_mask: (N, S).
            S is the source sequence length, T is the target sequence length, N is the batch size, E is the feature number

        Returns: output of shape (S, N, F) where F is the number of output features
            (output_dim to constructor)
        """
        src_orig = src
        src = self.downsample(src)
        ds = self.downsample_factor
        if mask is not None:
            mask = mask[::ds,::ds]

        src = self.encoder(
            src, feature_mask=feature_mask, mask=mask, src_key_padding_mask=mask,
        )
        src = self.upsample(src)
        # remove any extra frames that are not a multiple of downsample_factor
        src = src[:src_orig.shape[0]]

        return self.out_combiner(src_orig, src)


class DownsamplingZipformerEncoder(nn.Module):
    r"""
    DownsamplingZipformerEncoder is a zipformer encoder that downsamples its input
    by a specified factor before feeding it to the zipformer layers.
    """
    def __init__(self,
                 encoder: nn.Module,
                 input_dim: int,
                 output_dim: int,
                 downsample: int):
        super(DownsampledZipformerEncoder, self).__init__()
        self.downsample_factor = downsample
        self.downsample = AttentionDownsample(input_dim, output_dim, downsample)
        self.encoder = encoder


    def forward(self,
                src: Tensor,
                feature_mask: Union[Tensor, float] = 1.0,
                mask: Optional[Tensor] = None,
                src_key_padding_mask: Optional[Tensor] = None,
    ) -> Tensor:
        r"""Downsample, go through encoder, upsample.

        Args:
            src: the sequence to the encoder (required).
            feature_mask: something that broadcasts with src, that we'll multiply `src`
               by at every layer.  feature_mask is expected to be already downsampled by
               self.downsample_factor.
            mask: the mask for the src sequence (optional).  CAUTION: we need to downsample
                  this, if we are to support it.  Won't work correctly yet.
            src_key_padding_mask: the mask for the src keys per batch (optional).

        Shape:
            src: (S, N, E).
            mask: (S, S).
            src_key_padding_mask: (N, S).
            S is the source sequence length, T is the target sequence length, N is the batch size, E is the feature number

        Returns: output of shape (S, N, F) where F is the number of output features
            (output_dim to constructor)
        """
        src_orig = src
        src = self.downsample(src)
        ds = self.downsample_factor
        if mask is not None:
            mask = mask[::ds,::ds]
        if src_key_padding_mask is not None:
            src_key_padding_mask = src_key_padding_mask[::ds]

        src = self.encoder(
            src, feature_mask=feature_mask, mask=mask, src_key_padding_mask=mask,
        )
        return src


class AttentionDownsample(torch.nn.Module):
    """
    Does downsampling with attention, by weighted sum, and a projection..
    """
    def __init__(self,
                 in_channels: int,
                 out_channels: int,
                 downsample: int):
        """
        Require out_channels > in_channels.
        """
        super(AttentionDownsample, self).__init__()
        self.query = nn.Parameter(torch.randn(in_channels) * (in_channels ** -0.5))

        # fill in the extra dimensions with a projection of the input
        if out_channels > in_channels:
            self.extra_proj = nn.Linear(in_channels * downsample,
                                        out_channels - in_channels,
                                        bias=False)
        else:
            self.extra_proj = None
        self.downsample = downsample

    def forward(self,
                src: Tensor) -> Tensor:
        """
        x: (seq_len, batch_size, in_channels)
        Returns a tensor of shape
           ( (seq_len+downsample-1)//downsample, batch_size, out_channels)
        """
        (seq_len, batch_size, in_channels) = src.shape
        ds = self.downsample
        d_seq_len = (seq_len + ds - 1) // ds

        # Pad to an exact multiple of self.downsample
        if seq_len != d_seq_len * ds:
            # right-pad src, repeating the last element.
            pad = d_seq_len * ds - seq_len
            src_extra = src[src.shape[0]-1:].expand(pad, src.shape[1], src.shape[2])
            src = torch.cat((src, src_extra), dim=0)
            assert src.shape[0] == d_seq_len * ds

        src = src.reshape(d_seq_len, ds, batch_size, in_channels)
        scores = (src * self.query).sum(dim=-1, keepdim=True)

        scores =  penalize_abs_values_gt(scores,
                                         limit=10.0,
                                         penalty=1.0e-04)

        weights = scores.softmax(dim=1)

        # ans1 is the first `in_channels` channels of the output
        ans = (src * weights).sum(dim=1)
        src = src.permute(0, 2, 1, 3).reshape(d_seq_len, batch_size, ds * in_channels)

        if self.extra_proj is not None:
            ans2 = self.extra_proj(src)
            ans = torch.cat((ans, ans2), dim=2)
        return ans


class SimpleUpsample(torch.nn.Module):
    """
    A very simple form of upsampling that mostly just repeats the input, but
    also adds a position-specific bias.
    """
    def __init__(self,
                 num_channels: int,
                 upsample: int):
        super(SimpleUpsample, self).__init__()
        self.bias = nn.Parameter(torch.randn(upsample, num_channels) * 0.01)

    def forward(self,
                src: Tensor) -> Tensor:
        """
        x: (seq_len, batch_size, num_channels)
        Returns a tensor of shape
           ( (seq_len*upsample), batch_size, num_channels)
        """
        upsample = self.bias.shape[0]
        (seq_len, batch_size, num_channels) = src.shape
        src = src.unsqueeze(1).expand(seq_len, upsample, batch_size, num_channels)
        src = src + self.bias.unsqueeze(1)
        src = src.reshape(seq_len * upsample, batch_size, num_channels)
        return src

class SimpleCombiner(torch.nn.Module):
    """
    A very simple way of combining 2 vectors of 2 different dims, via a
    learned weighted combination in the shared part of the dim.
    Args:
         dim1: the dimension of the first input, e.g. 256
         dim2: the dimension of the second input, e.g. 384.
    The output will have the same dimension as dim2.
    """
    def __init__(self,
                 dim1: int,
                 dim2: int,
                 min_weight: Tuple[float, float] = (0., 0.)):
        super(SimpleCombiner, self).__init__()
        assert dim2 >= dim1
        initial_weight1 = 0.1
        self.weight1 = nn.Parameter(torch.full((dim2,), initial_weight1))
        self.min_weight = min_weight

    def forward(self,
                src1: Tensor,
                src2: Tensor) -> Tensor:
        """
        src1: (*, dim1)
        src2: (*, dim2)

        Returns: a tensor of shape (*, dim2)
        """
        assert src1.shape[:-1] == src2.shape[:-1]
        dim1 = src1.shape[-1]
        dim2 = src2.shape[-1]


        weight1 = self.weight1
        if self.training:
            weight1 = limit_param_value(weight1,
                                        min=self.min_weight[0],
                                        max=1.0-self.min_weight[1])

        src1_dim = src1.shape[-1]
        src2_dim = src2.shape[-1]
        if src1_dim != src2_dim:
            if src1_dim < src2_dim:
                zeros_shape = list(src1.shape[:-1]) + [src2_dim - src1_dim]
                src1 = torch.cat((src1, torch.zeros(*zeros_shape,
                                                    device=src1.device,
                                                    dtype=src1.dtype)),
                                 dim=-1)
            else:
                src1 = src1[:src2_dim]

        src1 = src1 * weight1
        src2 = src2 * (1.0 - weight1)

        return src1 + src2




class CompactRelPositionalEncoding(torch.nn.Module):
    """
    Relative positional encoding module.  This version is "compact" meaning it is able to encode
    the important information about the relative position in a relatively small number of dimensions.
    The goal is to make it so that small differences between large relative offsets (e.g. 1000 vs. 1001)
    make very little difference to the embedding.   Such differences were potentially important
    when encoding absolute position, but not important when encoding relative position because there
    is now no need to compare two large offsets with each other.

    Our embedding works done by projecting the interval [-infinity,infinity] to a finite interval
    using the atan() function, before doing the fourier transform of that fixed interval.  The
    atan() function would compress the "long tails" too small,
    making it hard to distinguish between different magnitudes of large offsets, so we use a logarithmic
    function to compress large offsets to a smaller range before applying atan().
    Scalings are chosen in such a way that the embedding can clearly distinguish invidual offsets as long
    as they are quite close to the origin, e.g. abs(offset) <= about sqrt(embedding_dim)


    Args:
        embed_dim: Embedding dimension.
        dropout_rate: Dropout rate.
        max_len: Maximum input length: just a heuristic for initialization.
        length_factor: a heuristic scale (should be >= 1.0) which, if larger, gives
           less weight to small differences of offset near the origin.
    """
    def __init__(
        self, embed_dim: int,
            dropout_rate: FloatLike,
            max_len: int = 1000,
            length_factor: float = 1.0,
    ) -> None:
        """Construct a CompactRelPositionalEncoding object."""
        super(CompactRelPositionalEncoding, self).__init__()
        self.embed_dim = embed_dim
        assert embed_dim % 2 == 0
        self.dropout = Dropout2(dropout_rate)
        self.pe = None
        assert length_factor >= 1.0
        self.length_factor = length_factor
        self.extend_pe(torch.tensor(0.0).expand(max_len))



    def extend_pe(self, x: Tensor) -> None:
        """Reset the positional encodings."""
        if self.pe is not None:
            # self.pe contains both positive and negative parts
            # the length of self.pe is 2 * input_len - 1
            if self.pe.size(0) >= x.size(0) * 2 - 1:
                # Note: TorchScript doesn't implement operator== for torch.Device
                if self.pe.dtype != x.dtype or str(self.pe.device) != str(
                    x.device
                ):
                    self.pe = self.pe.to(dtype=x.dtype, device=x.device)
                return

        T = x.size(0)
        # if T == 4, x would contain [ -3, -2, 1, 0, 1, 2, 3 ]
        x = torch.arange(-(T-1), T,
                         device=x.device).to(torch.float32).unsqueeze(1)

        freqs = 1 + torch.arange(self.embed_dim // 2, device=x.device)

        # `compression_length` this is arbitrary/heuristic, if it is larger we have more resolution
        # for small time offsets but less resolution for large time offsets.
        compression_length = (self.embed_dim ** 0.5)
        # x_compressed, like X, goes from -infinity to infinity as T goes from -infinity to infinity;
        # but it does so more slowly than T for large absolute values of T.
        # The formula is chosen so that d(x_compressed )/dx is 1 around x == 0, which
        # is important.
        x_compressed = compression_length * x.sign() * ((x.abs() + compression_length).log() - math.log(compression_length))

        # if self.length_factor == 1.0, then length_scale is chosen so that the
        # FFT can exactly separate points close to the origin (T == 0).  So this
        # part of the formulation is not really heuristic.
        # But empirically, for ASR at least, length_factor > 1.0 seems to work better.
        length_scale = self.length_factor * self.embed_dim / (2.0 * math.pi)

        # note for machine implementations: if atan is not available, we can use:
        #   x.sign() * ((1 / (x.abs() + 1)) - 1)  * (-math.pi/2)
        #  check on wolframalpha.com: plot(sign(x) *  (1 / ( abs(x) + 1) - 1 ) * -pi/2 , atan(x))
        x_atan = (x_compressed / length_scale).atan() # results between -pi and pi

        cosines = (x_atan * freqs).cos()
        sines = (x_atan * freqs).sin()

        pe = torch.zeros(x.shape[0], self.embed_dim, device=x.device)
        pe[:, 0::2] = cosines
        pe[:, 1::2] = sines
        pe[:, -1] = 1.0  # for bias.

        self.pe = pe.to(dtype=x.dtype)


    def forward(self, x: torch.Tensor) -> Tensor:
        """Add positional encoding.

        Args:
            x (torch.Tensor): Input tensor (time, batch, `*`).

        Returns:
            torch.Tensor: Encoded tensor (batch, 2*time-1, `*`).

        """
        self.extend_pe(x)
        pos_emb = self.pe[
            self.pe.size(0) // 2
            - x.size(0)
            + 1 : self.pe.size(0) // 2  # noqa E203
            + x.size(0),
            :
        ]
        pos_emb = pos_emb.unsqueeze(0)
        return self.dropout(pos_emb)



class RelPositionMultiheadAttentionWeights(nn.Module):
    r"""Module that computes multi-head attention weights with relative position encoding.
    Various other modules consume the resulting attention weights: see, for example, the
    SimpleAttention module which allows you to compute conventional attention.

    This is a quite heavily modified from: "Transformer-XL: Attentive Language Models Beyond a Fixed-Length Context",
    we have to write up the differences.


    Args:
           embed_dim: number of channels at the input to this module, e.g. 256
             pos_dim: dimension of the positional encoding vectors, e.g. 128.
           num_heads:  number of heads to compute weights for, e.g. 8
     query_head_dim: dimension of the query (and key), per head.  e.g. 24.
       pos_head_dim: dimension of the projected positional encoding per head, e.g. 4.
            dropout: dropout probability for attn_output_weights. Default: 0.0.
       pos_emb_skip_rate: probability for skipping the pos_emb part of the scores on
                     any given call to forward(), in training time.
    """

    def __init__(
            self,
            embed_dim: int,
            pos_dim: int,
            num_heads: int,
            query_head_dim: int,
            pos_head_dim: int,
            dropout: float = 0.0,
            pos_emb_skip_rate: FloatLike = ScheduledFloat((0.0, 0.5),
                                                          (4000.0, 0.0))
    ) -> None:
        super().__init__()
        self.embed_dim = embed_dim
        self.num_heads = num_heads
        self.query_head_dim = query_head_dim
        self.pos_head_dim = pos_head_dim
        self.dropout = dropout
        self.pos_emb_skip_rate = copy.deepcopy(pos_emb_skip_rate)
        self.name = None  # will be overwritten in training code; for diagnostics.

        key_head_dim = query_head_dim
        in_proj_dim = (query_head_dim + key_head_dim + pos_head_dim) * num_heads

        # the initial_scale is supposed to take over the "scaling" factor of
        # head_dim ** -0.5 that has been used in previous forms of attention,
        # dividing it between the query and key.   Note: this module is intended
        # to be used with the ScaledAdam optimizer; with most other optimizers,
        # it would be necessary to apply the scaling factor in the forward function.
        self.in_proj = ScaledLinear(embed_dim, in_proj_dim, bias=True,
                                    initial_scale=query_head_dim**-0.25)

        self.whiten_keys = Whiten(num_groups=num_heads,
                                  whitening_limit=_whitening_schedule(3.0),
                                  prob=(0.025, 0.25),
                                  grad_scale=0.025)


        # linear transformation for positional encoding.
        self.linear_pos = ScaledLinear(pos_dim,
                                       num_heads * pos_head_dim,
                                       bias=False,
                                       initial_scale=0.05)


        # the following are for diagnosics only, see --print-diagnostics option
        self.copy_pos_query = Identity()
        self.copy_query = Identity()


    def forward(
        self,
        x: Tensor,
        pos_emb: Tensor,
        key_padding_mask: Optional[Tensor] = None,
        attn_mask: Optional[Tensor] = None,
    ) -> Tensor:
        r"""
        Args:
            x: input of shape (seq_len, batch_size, embed_dim)
            pos_emb: Positional embedding tensor, of shape (1, 2*seq_len - 2, pos_dim)
            key_padding_mask: a bool tensor of shape (batch_size, seq_len).  Positions that
               are True in this mask will be ignored as sources in the attention weighting.
            attn_mask: mask of shape (seq_len, seq_len) or (batch_size, seq_len, seq_len),
               interpreted as ([batch_size,] tgt_seq_len, src_seq_len)
               saying which positions are allowed to attend to which other positions.
        Returns:
           a tensor of attention weights, of shape (hum_heads, batch_size, seq_len, seq_len)
           interpreted as (hum_heads, batch_size, tgt_seq_len, src_seq_len).
        """
        x = self.in_proj(x)
        query_head_dim = self.query_head_dim
        pos_head_dim = self.pos_head_dim
        num_heads = self.num_heads

        seq_len, batch_size, _ = x.shape

        query_dim = query_head_dim * num_heads

        # self-attention
        q = x[...,0:query_dim]
        k = x[...,query_dim:2*query_dim]
        # p is the position-encoding query
        p = x[...,2*query_dim:]
        assert p.shape[-1] == num_heads * pos_head_dim


        q = self.copy_query(q)  # for diagnostics only, does nothing.
        k = self.whiten_keys(k)  # does nothing in the forward pass.
        p = self.copy_pos_query(p)  # for diagnostics only, does nothing.


        q = q.reshape(seq_len, batch_size, num_heads, query_head_dim)
        p = p.reshape(seq_len, batch_size, num_heads, pos_head_dim)
        k = k.reshape(seq_len, batch_size, num_heads, query_head_dim)

        # time1 refers to target, time2 refers to source.
        q = q.permute(2, 1, 0, 3)  # (head, batch, time1, query_head_dim)
        p = p.permute(2, 1, 0, 3)  # (head, batch, time1, pos_head_dim)
        k = k.permute(2, 1, 3, 0)  # (head, batch, d_k, time2)

        attn_scores = torch.matmul(q, k)

        if not self.training or random.random() >= float(self.pos_emb_skip_rate):
            pos_emb = self.linear_pos(pos_emb)
            seq_len2 = 2 * seq_len - 1
            pos_emb = pos_emb.reshape(-1, seq_len2, num_heads, pos_head_dim).permute(2, 0, 3, 1)
            # pos shape now: (head, {1 or batch_size}, pos_dim, seq_len2)

            # (head, batch, time1, pos_dim) x (head, 1, pos_dim, seq_len2) -> (head, batch, time1, seq_len2)
            #  [where seq_len2 represents relative position.]
            pos_scores = torch.matmul(p, pos_emb)
            # the following .as_strided() expression converts the last axis of pos_scores from relative
            # to absolute position.  I don't know whether I might have got the time-offsets backwards or
            # not, but let this code define which way round it is supposed to be.
            pos_scores = pos_scores.as_strided((num_heads, batch_size, seq_len, seq_len),
                                               (pos_scores.stride(0),
                                                pos_scores.stride(1),
                                                pos_scores.stride(2)-pos_scores.stride(3),
                                                pos_scores.stride(3)),
                                               storage_offset=pos_scores.stride(3) * (seq_len - 1))

            attn_scores = attn_scores + pos_scores

        if self.training and random.random() < 0.1:
            # This is a harder way of limiting the attention scores to not be
            # too large.  It incurs a penalty if any of them has an absolute
            # value greater than 50.0.  this should be outside the normal range
            # of the attention scores.  We use this mechanism instead of, say,
            # something added to the loss function involving the entropy,
            # because once the entropy gets very small gradients through the
            # softmax can become very small, and we'd get zero derivatives.  The
            # choices of 1.0e-04 as the scale on the penalty makes this
            # mechanism vulnerable to the absolute scale of the loss function,
            # but we view this as a failsafe to avoid "implausible" parameter
            # values rather than a regularization method that should be active
            # under normal circumstances.
            attn_scores = penalize_abs_values_gt(attn_scores,
                                                 limit=25.0,
                                                 penalty=1.0e-04)

        assert attn_scores.shape == (num_heads, batch_size, seq_len, seq_len)

        if attn_mask is not None:
            assert attn_mask.dtype == torch.bool
            attn_scores.masked_fill_(attn_mask, float("-inf"))

        if key_padding_mask is not None:
            assert key_padding_mask.shape == (batch_size, seq_len), key_padding_mask.shape
            attn_scores = attn_scores.masked_fill(
                key_padding_mask.unsqueeze(1),
                float("-inf"),
            )

        # We use our own version of softmax, defined in scaling.py, which should
        # save a little of the memory used in backprop by, if we are in
        # automatic mixed precision mode (amp / autocast), by only storing the
        # half-precision output for backprop purposes.
        attn_weights = softmax(attn_scores, dim=-1)

        if random.random() < 0.001:
            self._print_attn_entropy(attn_weights)

        attn_weights = nn.functional.dropout(
            attn_weights, p=self.dropout, training=self.training
        )

        return attn_weights


    def _print_attn_entropy(
            self,
            attn_weights: Tensor):
        # attn_weights: (num_heads, batch_size, seq_len, seq_len)
        (num_heads, batch_size, seq_len, seq_len) = attn_weights.shape

        with torch.no_grad():
            with torch.cuda.amp.autocast(enabled=False):
                attn_weights = attn_weights.to(torch.float32)
                attn_weights_entropy = -((attn_weights + 1.0e-20).log() * attn_weights).sum(
                    dim=-1).mean(dim=(1,2))
                logging.info(f"name={self.name}, attn_weights_entropy = {attn_weights_entropy}")


class SelfAttention(nn.Module):
    """
    The simplest possible attention module.  This one works with already-computed attention
    weights, e.g. as computed by RelPositionMultiheadAttentionWeights.

    Args:
          embed_dim: the input and output embedding dimension
          num_heads: the number of attention heads
          value_head_dim: the value dimension per head
    """
    def __init__(
            self,
            embed_dim: int,
            num_heads: int,
            value_head_dim: int,
    ) -> None:
        super().__init__()
        self.in_proj = nn.Linear(embed_dim,
                                 num_heads * value_head_dim,
                                 bias=True)

        self.out_proj = ScaledLinear(num_heads * value_head_dim,
                                     embed_dim, bias=True,
                                     initial_scale=0.05)

        self.whiten = Whiten(num_groups=1,
                             whitening_limit=_whitening_schedule(7.5),
                             prob=(0.025, 0.25),
                             grad_scale=0.01)


    def forward(
        self,
        x: Tensor,
        attn_weights: Tensor,
    ) -> Tensor:
        """
        Args:
          x: input tensor, of shape (seq_len, batch_size, embed_dim)
         attn_weights: a tensor of shape (num_heads, batch_size, seq_len, seq_len),
          with seq_len being interpreted as (tgt_seq_len, src_seq_len).  Expect
          attn_weights.sum(dim=-1) == 1.
        Returns:
           a tensor with the same shape as x.
        """
        (seq_len, batch_size, embed_dim) = x.shape
        num_heads = attn_weights.shape[0]
        assert attn_weights.shape == (num_heads, batch_size, seq_len, seq_len)

        x = self.in_proj(x)     #  (seq_len, batch_size, num_heads * value_head_dim)
        x = x.reshape(seq_len, batch_size, num_heads, -1).permute(2, 1, 0, 3)
        # now x: (num_heads, batch_size, seq_len, value_head_dim)
        value_head_dim = x.shape[-1]

        # todo: see whether there is benefit in overriding matmul
        x = torch.matmul(attn_weights, x)
        # v: (num_heads, batch_size, seq_len, value_head_dim)

        x = x.permute(2, 1, 0, 3).contiguous().view(
            seq_len, batch_size, num_heads * value_head_dim)

        # returned value is of shape (seq_len, batch_size, embed_dim), like the input.
        x = self.out_proj(x)
        x = self.whiten(x)

        return x


class AttentionSqueeze(nn.Module):
    """
    A modified version of Squeeze-and-Excite, where the nonliearity happens in the full dim and
    we just project to a small bottleneck dimension.
    """
    def __init__(self,
                 embed_dim: int,
                 hidden_dim: int,
                 bottleneck_dim: int = 16):
        super().__init__()
        self.bottleneck_dim = bottleneck_dim

        self.in_proj = LinearWithAuxLoss(embed_dim, hidden_dim,
                                         bias=False,
                                         aux_grad_scale=_aux_grad_scale(), prob=_aux_grad_prob_in())

        self.to_bottleneck_proj = LinearWithAuxLoss(embed_dim,
                                                    bottleneck_dim)


        # bottleneck_balancer is before the actiation.  Mostly, for well-trained
        # instances of this module, the mean absolute values per channel are in
        # the range 0.1 to 0.4.  We apply the upper limit of 0.4 at the
        # beginning, and make it looser over time.
        self.bottleneck_balancer = ActivationBalancer(
            bottleneck_dim, channel_dim=-1,
            min_positive=0.2, max_positive=0.8,
            min_abs=0.05,
            max_abs=ScheduledFloat((0.0, 0.5), (4000.0, 1.0), default=1.0),
            min_prob=0.1,
        )
        self.bottleneck_activation = TanSwish()   # in bottleneck
        self.activation = Identity() # for diagnostics

        # the reason for the min_abs and max_abs limits on the next two
        # balancers are only to stop parameter-magnitude 'drift': we have too
        # many degrees of freedom for the scales of the various activations.
        # Make them run with very low probability, since only a small
        # application of these balancers should be enough to stop such "drift".
        self.scale_balancer = ActivationBalancer(
            hidden_dim, channel_dim=-1,
            min_positive=0.2, max_positive=0.8,
            min_abs=0.2,  max_abs=1.0,
            min_prob=0.05,
        )
        self.activation_balancer = ActivationBalancer(
            hidden_dim, channel_dim=-1,
            min_positive=0.2, max_positive=0.8,
            min_abs=0.2,  max_abs=1.0,
            min_prob=0.05,
        )
        self.activation_whiten = Whiten(num_groups=1,
                                        whitening_limit=_whitening_schedule(4.0, ratio=3.0),
                                        prob=(0.025, 0.25),
                                        grad_scale=0.01)


        self.from_bottleneck_proj =  ScaledLinear(bottleneck_dim, hidden_dim)

        self.out_proj = LinearWithAuxLoss(hidden_dim, embed_dim,
                                          aux_grad_scale=_aux_grad_scale(),
                                          prob=_aux_grad_prob_out(),
                                          bias=False, initial_scale=0.05)

    def forward(self,
                x: Tensor,
                attn_weights: Tensor):
        """
        Args:
           x: a Tensor of shape (seq_len, batch_size, num_channels)
attn_weights: a Tensor of shape (num_heads, batch_size, seq_len, seq_len)
        Returns:
           a Tensor with the same shape as x
        """
        num_heads = attn_weights.shape[0]
        bottleneck = self.to_bottleneck_proj(x)  # (seq_len, batch_size, bottleneck_dim)
        (seq_len, batch_size, bottleneck_dim) = bottleneck.shape
        head_dim = bottleneck_dim // num_heads
        bottleneck = bottleneck.reshape(seq_len, batch_size, num_heads, head_dim).permute(
            2, 1, 0, 3)  # (num_heads, batch_size, seq_len, head_dim)

        # (num_heads, batch_size, seq_len, seq_len) x (num_heads, batch_size, seq_len, head_dim)
        #  -> (num_heads, batch_size, seq_len, head_dim)
        bottleneck = torch.matmul(attn_weights, bottleneck)

        bottleneck = bottleneck.permute(2, 1, 0, 3) # (seq_len, batch_size, num_heads, head_dim)
        bottleneck = bottleneck.reshape(seq_len, batch_size, bottleneck_dim)

        bottleneck = self.bottleneck_balancer(bottleneck)
        bottleneck = self.bottleneck_activation(bottleneck)
        scales = self.from_bottleneck_proj(bottleneck)

        x = self.in_proj(x)
        x = self.activation_balancer(x)
        x = self.activation_whiten(x)
        scales = self.scale_balancer(scales)
        x = x * scales
        x = self.activation(x)  # Identity only.  For diagnostics.
        x = self.out_proj(x)
        return x


class FeedforwardModule(nn.Module):
    """Feedforward module in Zipformer model.
    """
    def __init__(self,
                 embed_dim: int,
                 feedforward_dim: int,
                 dropout: FloatLike):
        super(FeedforwardModule, self).__init__()
        self.in_proj = LinearWithAuxLoss(embed_dim, feedforward_dim,
                                         aux_grad_scale=_aux_grad_scale(), prob=_aux_grad_prob_in())

        self.hidden_balancer = ActivationBalancer(feedforward_dim,
                                                  channel_dim=-1,
                                                  min_positive=0.3,
                                                  max_positive=1.0,
                                                  min_abs=1.0,
                                                  max_abs=5.0,
                                                  min_prob=0.25)
        self.activation = SwooshL()
        self.dropout = Dropout2(dropout)
        self.out_proj = LinearWithAuxLoss(feedforward_dim, embed_dim,
                                          initial_scale=0.01,
                                          aux_grad_scale=_aux_grad_scale(), prob=_aux_grad_prob_out())
        self.out_whiten =  Whiten(num_groups=1,
                                  whitening_limit=_whitening_schedule(7.5),
                                  prob=(0.025, 0.25),
                                  grad_scale=0.01)

    def forward(self,
                x: Tensor):
        x = self.in_proj(x)
        x = self.hidden_balancer(x)
        x = self.activation(x)
        x = self.dropout(x)
        x = self.out_proj(x)
        x = self.out_whiten(x)
        return x


class NonlinAttentionModule(nn.Module):
    """This is like the ConvolutionModule, but refactored so that we use multiplication by attention weights (borrowed
       from the attention module) in place of actual convolution.  We also took out the second nonlinearity, the
       one after the attention mechanism.

    Args:
        channels (int): The number of channels of conv layers.
    """

    def __init__(
            self,
            channels: int,
            hidden_channels: int,
    ) -> None:
        super().__init__()

        self.hidden_channels = hidden_channels

        self.in_proj = nn.Linear(channels, hidden_channels * 2, bias=True)

        # balancer that goes before the sigmoid.  Have quite a large min_abs value, at 2.0,
        # because we noticed that well-trained instances of this module have abs-value before the sigmoid
        # starting from about 3, and poorly-trained instances of the module have smaller abs values
        # before the sigmoid.
        self.balancer1 = ActivationBalancer(
<<<<<<< HEAD
            hidden_channels // ratio, channel_dim=-1,
            min_positive=ScheduledFloat((0.0, 0.25), (20000.0, 0.05)),
            max_positive=ScheduledFloat((0.0, 0.75), (20000.0, 0.95)),
=======
            hidden_channels, channel_dim=-1,
            min_positive=ScheduledFloat((0.0, 0.1), (8000.0, 0.05)),
            max_positive=1.0,
>>>>>>> 5f5d02ed
            min_abs=0.75,
            max_abs=ScheduledFloat((0.0, 2.5), (8000.0, 5.0), default=1.0),
        )
        self.tanh = nn.Tanh()

        self.activation = Identity()  # for diagnostics.
        self.out_proj = ScaledLinear(hidden_channels, channels,
                                     bias=True,
                                     initial_scale=0.05)

        # Have very tight limits on min_positive and max_positive so that it beomes
        # close to zero mean, as we found that large mean offsets after the
        # multiplication are associated with poor convergence.
        self.balancer2 = ActivationBalancer(
<<<<<<< HEAD
            hidden_channels // ratio, channel_dim=-1,
            min_positive=0.4, max_positive=0.6,
=======
            channels, channel_dim=-1,
            min_positive=0.45, max_positive=0.55,
            min_abs=0.01,
>>>>>>> 5f5d02ed
        )

        self.whiten1 = Whiten(num_groups=1,
                              whitening_limit=_whitening_schedule(5.0),
                              prob=(0.025, 0.25),
                              grad_scale=0.01)

        self.whiten2 = Whiten(num_groups=1,
                              whitening_limit=_whitening_schedule(5.0),
                              prob=(0.025, 0.25),
                              grad_scale=0.01)



    def forward(self,
                x: Tensor,
                attn_weights: Tensor,
    ) -> Tensor:
        """.
        Args:
           x: a Tensor of shape (seq_len, batch_size, num_channels)
attn_weights: a Tensor of shape (num_heads, batch_size, seq_len, seq_len)
        Returns:
           a Tensor with the same shape as x
        """
        num_channels = x.shape[-1]
        x = self.in_proj(x)

        (seq_len, batch_size, _) = x.shape
        hidden_channels = self.hidden_channels

        s = x[..., hidden_channels:]
        x = x[..., :hidden_channels]

        s = self.balancer1(s)
        s = self.tanh(s)

        s = s.unsqueeze(-1).reshape(seq_len, batch_size, hidden_channels)
        x = self.activation(x)  # diagnostics only, it's the identity.
        x = x * s

        (seq_len, batch_size, embed_dim) = x.shape
        num_heads = attn_weights.shape[0]
        assert attn_weights.shape == (num_heads, batch_size, seq_len, seq_len)

        x = x.reshape(seq_len, batch_size, num_heads, -1).permute(2, 1, 0, 3)
        # now x: (num_heads, batch_size, seq_len, head_dim)
        x = torch.matmul(attn_weights, x)
        # now x: (num_heads, batch_size, seq_len, head_dim)
        x = x.permute(2, 1, 0, 3).reshape(seq_len, batch_size, -1)
        x = self.whiten1(x)

        x = self.out_proj(x)
        x = self.balancer2(x)
        x = self.whiten2(x)

        return x


class ConvolutionModule(nn.Module):
    """ConvolutionModule in Zipformer model.
    Modified from https://github.com/espnet/espnet/blob/master/espnet/nets/pytorch_backend/zipformer/convolution.py

    Args:
        channels (int): The number of channels of conv layers.
        kernel_size (int): Kernerl size of conv layers.
        bias (bool): Whether to use bias in conv layers (default=True).

    """

    def __init__(
        self, channels: int, kernel_size: int,
    ) -> None:
        """Construct a ConvolutionModule object."""
        super(ConvolutionModule, self).__init__()
        # kernerl_size should be a odd number for 'SAME' padding
        assert (kernel_size - 1) % 2 == 0

        bottleneck_dim = channels


        self.in_proj = LinearWithAuxLoss(
            channels, 2 * bottleneck_dim,
            aux_grad_scale=_aux_grad_scale(), prob=_aux_grad_prob_in()
        )


        # after in_proj we put x through a gated linear unit (nn.functional.glu).
        # For most layers the normal rms value of channels of x seems to be in the range 1 to 4,
        # but sometimes, for some reason, for layer 0 the rms ends up being very large,
        # between 50 and 100 for different channels.  This will cause very peaky and
        # sparse derivatives for the sigmoid gating function, which will tend to make
        # the loss function not learn effectively.  (for most layers the average absolute values
        # are in the range 0.5..9.0, and the average p(x>0), i.e. positive proportion,
        # at the output of pointwise_conv1.output is around 0.35 to 0.45 for different
        # layers, which likely breaks down as 0.5 for the "linear" half and
        # 0.2 to 0.3 for the part that goes into the sigmoid.  The idea is that if we
        # constrain the rms values to a reasonable range via a constraint of max_abs=10.0,
        # it will be in a better position to start learning something, i.e. to latch onto
        # the correct range.
        self.balancer1 = ActivationBalancer(
            bottleneck_dim, channel_dim=-1,
            min_positive=ScheduledFloat((0.0, 0.1), (8000.0, 0.05)),
            max_positive=1.0,
            min_abs=1.5,
            max_abs=ScheduledFloat((0.0, 5.0), (8000.0, 10.0), default=1.0),
        )

        self.activation1 = Identity() # for diagnostics

        self.sigmoid = nn.Sigmoid()

        self.activation2 = Identity() # for diagnostics

        self.depthwise_conv = nn.Conv1d(
            bottleneck_dim,
            bottleneck_dim,
            kernel_size,
            stride=1,
            padding=(kernel_size - 1) // 2,
            groups=bottleneck_dim,
            bias=True,
        )

        self.balancer2 = ActivationBalancer(
            bottleneck_dim, channel_dim=1,
            min_positive=ScheduledFloat((0.0, 0.1), (8000.0, 0.05)),
            max_positive=1.0,
            min_abs=ScheduledFloat((0.0, 0.2), (20000.0, 1.0)),
            max_abs=10.0,
        )

        self.activation3 = SwooshR()

        self.whiten = Whiten(num_groups=1,
                             whitening_limit=_whitening_schedule(7.5),
                             prob=(0.025, 0.25),
                             grad_scale=0.01)

        self.out_proj = LinearWithAuxLoss(
            bottleneck_dim, channels,
            aux_grad_scale=_aux_grad_scale(), prob=_aux_grad_prob_out(),
            initial_scale=0.05,
        )


    def forward(self,
                x: Tensor,
                src_key_padding_mask: Optional[Tensor] = None,
    ) -> Tensor:
        """Compute convolution module.

        Args:
            x: Input tensor (#time, batch, channels).
           src_key_padding_mask: the mask for the src keys per batch (optional):
               (batch, #time), contains bool in masked positions.

        Returns:
            Tensor: Output tensor (#time, batch, channels).

        """

        x = self.in_proj(x)  # (time, batch, 2*channels)

        x, s = x.chunk(2, dim=-1)
        s = self.balancer1(s)
        s = self.sigmoid(s)
        x = self.activation1(x)  # identity.
        x = x * s
        x = self.activation2(x)  # identity

        # (time, batch, channels)

        # exchange the temporal dimension and the feature dimension
        x = x.permute(1, 2, 0)  # (#batch, channels, time).

        if src_key_padding_mask is not None:
            x.masked_fill_(src_key_padding_mask.unsqueeze(1).expand_as(x), 0.0)

        # 1D Depthwise Conv
        x = self.depthwise_conv(x)

        x = self.balancer2(x)
        x = x.permute(2, 0, 1) # (time, batch, channels)

        x = self.activation3(x)
        x = self.whiten(x)  # (time, batch, channels)
        x = self.out_proj(x)  # (time, batch, channels)

        return x


class ScalarMultiply(nn.Module):
    def __init__(self, scale: float):
        super().__init__()
        self.scale = scale

    def forward(self, x):
        return x * self.scale

class Conv2dSubsampling(nn.Module):
    """Convolutional 2D subsampling (to 1/2 length).

    Convert an input of shape (N, T, idim) to an output
    with shape (N, T', odim), where
    T' = (T-3)//2 - 2 == (T-7)//2

    It is based on
    https://github.com/espnet/espnet/blob/master/espnet/nets/pytorch_backend/transformer/subsampling.py  # noqa
    """

    def __init__(
        self,
        in_channels: int,
        out_channels: int,
        layer1_channels: int = 8,
        layer2_channels: int = 32,
        layer3_channels: int = 128,
        bottleneck_channels: int = 64,
        dropout: FloatLike = 0.1,
    ) -> None:
        """
        Args:
          in_channels:
            Number of channels in. The input shape is (N, T, in_channels).
            Caution: It requires: T >=7, in_channels >=7
          out_channels
            Output dim. The output shape is (N, (T-3)//2, out_channels)
          layer1_channels:
            Number of channels in layer1
          layer1_channels:
            Number of channels in layer2
          bottleneck:
            bottleneck dimension for 1d squeeze-excite
        """
        assert in_channels >= 7
        super().__init__()

        # The ScalarMultiply modules are there to prevent the gradients
        # w.r.t. the weight or bias of the first Conv2d module in self.conv from
        # exceeding the range of fp16 when using automatic mixed precision (amp)
        # training.  (The second one is necessary to stop its bias from getting
        # a too-large gradient).

        self.conv = nn.Sequential(
            nn.Conv2d(
                in_channels=1,
                out_channels=layer1_channels,
                kernel_size=3,
                padding=(0, 1),  # (time, freq)
            ),
            ScaleGrad(0.1),
            ActivationBalancer(layer1_channels,
                               channel_dim=1),
            DoubleSwish(),
            nn.Conv2d(
                in_channels=layer1_channels,
                out_channels=layer2_channels,
                kernel_size=3,
                stride=2,
                padding=0,
            ),
            ActivationBalancer(layer2_channels,
                               channel_dim=1),
            DoubleSwish(),
            nn.Conv2d(
                in_channels=layer2_channels,
                out_channels=layer3_channels,
                kernel_size=3,
                stride=(1, 2), # (time, freq)
            ),
            ActivationBalancer(layer3_channels,
                               channel_dim=1),
            DoubleSwish(),
        )
        out_height = (((in_channels - 1) // 2) - 1) // 2

        self.scale = nn.Parameter(torch.ones(out_height * layer3_channels))
        self.scale_max = 1.0
        self.scale_min = ScheduledFloat((0.0, 0.9), (4000.0, 0.1))

        self.out = LinearWithAuxLoss(out_height * layer3_channels, out_channels,
                                     aux_grad_scale=_aux_grad_scale(), prob=_aux_grad_prob_out())

        self.dropout = Dropout2(dropout)


    def forward(self, x: torch.Tensor) -> torch.Tensor:
        """Subsample x.

        Args:
          x:
            Its shape is (N, T, idim).

        Returns:
          Return a tensor of shape (N, ((T-1)//2 - 1)//2, odim)
        """
        # On entry, x is (N, T, idim)
        x = x.unsqueeze(1)  # (N, T, idim) -> (N, 1, T, idim) i.e., (N, C, H, W)
        # scaling x by 0.1 allows us to use a larger grad-scale in fp16 "amp" (automatic mixed precision)
        # training, since the weights in the first convolution are otherwise the limiting factor for getting infinite
        # gradients.
        x = self.conv(x)
        # Now x is of shape (N, odim, ((T-3)//2 - 1)//2, ((idim-1)//2 - 1)//2)
        b, c, t, f = x.size()

        x = x.transpose(1, 2).reshape(b, t, c * f)
        # now x: (N, ((T-1)//2 - 1))//2, out_height * layer3_channels))

        x = x * limit_param_value(self.scale,
                                  min=float(self.scale_min),
                                  max=float(self.scale_max))

        x = self.out(x)
        # Now x is of shape (N, ((T-1)//2 - 1))//2, odim)
        x = self.dropout(x)
        return x

class AttentionCombine(nn.Module):
    """
    This module combines a list of Tensors, all with the same shape, to
    produce a single output of that same shape which, in training time,
    is a random combination of all the inputs; but which in test time
    will be just the last input.

    All but the last input will have a linear transform before we
    randomly combine them; these linear transforms will be initialized
    to the identity transform.

    The idea is that the list of Tensors will be a list of outputs of multiple
    zipformer layers.  This has a similar effect as iterated loss. (See:
    DEJA-VU: DOUBLE FEATURE PRESENTATION AND ITERATED LOSS IN DEEP TRANSFORMER
    NETWORKS).
    """

    def __init__(
        self,
        num_channels: int,
        num_inputs: int,
        random_prob: float = 0.25,
        single_prob: float = 0.333,
    ) -> None:
        """
        Args:
          num_channels:
            the number of channels
          num_inputs:
            The number of tensor inputs, which equals the number of layers'
            outputs that are fed into this module.  E.g. in an 18-layer neural
            net if we output layers 16, 12, 18, num_inputs would be 3.
          random_prob:
            the probability with which we apply a nontrivial mask, in training
            mode.
         single_prob:
            the probability with which we mask to allow just a single
            module's output (in training)
        """
        super().__init__()

        self.random_prob = random_prob
        self.single_prob = single_prob
        self.weight  = torch.nn.Parameter(torch.zeros(num_channels,
                                                     num_inputs))
        self.bias = torch.nn.Parameter(torch.zeros(num_inputs))

        assert 0 <= random_prob <= 1, random_prob
        assert 0 <= single_prob <= 1, single_prob



    def forward(self, inputs: List[Tensor]) -> Tensor:
        """Forward function.
        Args:
          inputs:
            A list of Tensor, e.g. from various layers of a transformer.
            All must be the same shape, of (*, num_channels)
        Returns:
          A Tensor of shape (*, num_channels).  In test mode
          this is just the final input.
        """
        num_inputs = self.weight.shape[1]
        assert len(inputs) == num_inputs

        # Shape of weights: (*, num_inputs)
        num_channels = inputs[0].shape[-1]
        num_frames = inputs[0].numel() // num_channels

        ndim = inputs[0].ndim
        # stacked_inputs: (num_frames, num_channels, num_inputs)
        stacked_inputs = torch.stack(inputs, dim=ndim).reshape(
            (num_frames, num_channels, num_inputs)
        )

        scores = (stacked_inputs * self.weight).sum(dim=(1,)) + self.bias

        if random.random() < 0.002:
            logging.info(f"Average scores are {scores.softmax(dim=1).mean(dim=0)}")

        if self.training:
            # random masking..
            mask_start = torch.randint(low=1, high=int(num_inputs / self.random_prob),
                                       size=(num_frames,), device=scores.device).unsqueeze(1)
            # mask will have rows like: [ False, False, False, True, True, .. ]
            arange = torch.arange(num_inputs, device=scores.device).unsqueeze(0).expand(
                num_frames, num_inputs)
            mask = arange >= mask_start

            apply_single_prob = torch.logical_and(torch.rand(size=(num_frames, 1),
                                                             device=scores.device) < self.single_prob,
                                                  mask_start < num_inputs)
            single_prob_mask = torch.logical_and(apply_single_prob,
                                                 arange < mask_start - 1)

            mask = torch.logical_or(mask,
                                    single_prob_mask)

            scores = scores.masked_fill(mask, float('-inf'))

        if self.training and random.random() < 0.1:
            scores =  penalize_abs_values_gt(scores,
                                             limit=10.0,
                                             penalty=1.0e-04)

        weights = scores.softmax(dim=1)

        # (num_frames, num_channels, num_inputs) * (num_frames, num_inputs, 1) -> (num_frames, num_channels, 1),
        ans = torch.matmul(stacked_inputs, weights.unsqueeze(2))
        # ans: (*, num_channels)
        ans = ans.reshape(*tuple(inputs[0].shape[:-1]), num_channels)

        if __name__ == "__main__":
            # for testing only...
            print("Weights = ", weights.reshape(num_frames, num_inputs))
        return ans



def _test_random_combine():
    print("_test_random_combine()")
    num_inputs = 3
    num_channels = 50
    m = AttentionCombine(
        num_channels=num_channels,
        num_inputs=num_inputs,
        random_prob=0.5,
        single_prob=0.0)


    x = [torch.ones(3, 4, num_channels) for _ in range(num_inputs)]

    y = m(x)
    assert y.shape == x[0].shape
    assert torch.allclose(y, x[0])  # .. since actually all ones.


def _test_zipformer_main():
    feature_dim = 50
    batch_size = 5
    seq_len = 20
    feature_dim = 50
    # Just make sure the forward pass runs.

    c = Zipformer(
        num_features=feature_dim, encoder_dim=(64,96), encoder_unmasked_dim=(48,64), num_heads=(4,4)
    )
    batch_size = 5
    seq_len = 20
    # Just make sure the forward pass runs.
    f = c(
        torch.randn(batch_size, seq_len, feature_dim),
        torch.full((batch_size,), seq_len, dtype=torch.int64),
    )
    f[0].sum().backward()
    c.eval()
    f = c(
        torch.randn(batch_size, seq_len, feature_dim),
        torch.full((batch_size,), seq_len, dtype=torch.int64),
    )
    f  # to remove flake8 warnings


if __name__ == "__main__":
    logging.getLogger().setLevel(logging.INFO)
    torch.set_num_threads(1)
    torch.set_num_interop_threads(1)
    _test_random_combine()
    _test_zipformer_main()<|MERGE_RESOLUTION|>--- conflicted
+++ resolved
@@ -1481,15 +1481,9 @@
         # starting from about 3, and poorly-trained instances of the module have smaller abs values
         # before the sigmoid.
         self.balancer1 = ActivationBalancer(
-<<<<<<< HEAD
-            hidden_channels // ratio, channel_dim=-1,
+            hidden_channels, channel_dim=-1,
             min_positive=ScheduledFloat((0.0, 0.25), (20000.0, 0.05)),
             max_positive=ScheduledFloat((0.0, 0.75), (20000.0, 0.95)),
-=======
-            hidden_channels, channel_dim=-1,
-            min_positive=ScheduledFloat((0.0, 0.1), (8000.0, 0.05)),
-            max_positive=1.0,
->>>>>>> 5f5d02ed
             min_abs=0.75,
             max_abs=ScheduledFloat((0.0, 2.5), (8000.0, 5.0), default=1.0),
         )
@@ -1500,19 +1494,7 @@
                                      bias=True,
                                      initial_scale=0.05)
 
-        # Have very tight limits on min_positive and max_positive so that it beomes
-        # close to zero mean, as we found that large mean offsets after the
-        # multiplication are associated with poor convergence.
-        self.balancer2 = ActivationBalancer(
-<<<<<<< HEAD
-            hidden_channels // ratio, channel_dim=-1,
-            min_positive=0.4, max_positive=0.6,
-=======
-            channels, channel_dim=-1,
-            min_positive=0.45, max_positive=0.55,
-            min_abs=0.01,
->>>>>>> 5f5d02ed
-        )
+
 
         self.whiten1 = Whiten(num_groups=1,
                               whitening_limit=_whitening_schedule(5.0),
@@ -1523,6 +1505,12 @@
                               whitening_limit=_whitening_schedule(5.0),
                               prob=(0.025, 0.25),
                               grad_scale=0.01)
+
+        self.balancer2 = ActivationBalancer(
+            channels, channel_dim=-1,
+            min_positive=0.45, max_positive=0.55,
+            min_abs=ScheduledFloat((0.0, 0.001), (8000.0, 0.01))
+        )
 
 
 
@@ -1550,6 +1538,7 @@
         s = self.tanh(s)
 
         s = s.unsqueeze(-1).reshape(seq_len, batch_size, hidden_channels)
+        x = self.whiten1(x)
         x = self.activation(x)  # diagnostics only, it's the identity.
         x = x * s
 
@@ -1562,11 +1551,10 @@
         x = torch.matmul(attn_weights, x)
         # now x: (num_heads, batch_size, seq_len, head_dim)
         x = x.permute(2, 1, 0, 3).reshape(seq_len, batch_size, -1)
-        x = self.whiten1(x)
 
         x = self.out_proj(x)
+        x = self.whiten2(x)
         x = self.balancer2(x)
-        x = self.whiten2(x)
 
         return x
 
