--- conflicted
+++ resolved
@@ -1541,11 +1541,7 @@
         self.balancer2 = ActivationBalancer(
             channels, channel_dim=-1,
             min_positive=0.3, max_positive=0.7,
-<<<<<<< HEAD
             min_abs=ScheduledFloat((0.0, 0.001), (8000.0, 0.005)),
-=======
-            min_abs=ScheduledFloat((0.0, 0.001), (20000.0, 0.005)),
->>>>>>> 52d18e40
         )
 
 
