# Copyright    2022  Xiaomi Corp.        (authors: Daniel Povey)
#
# See ../../../../LICENSE for clarification regarding multiple authors
#
# Licensed under the Apache License, Version 2.0 (the "License");
# you may not use this file except in compliance with the License.
# You may obtain a copy of the License at
#
#     http://www.apache.org/licenses/LICENSE-2.0
#
# Unless required by applicable law or agreed to in writing, software
# distributed under the License is distributed on an "AS IS" BASIS,
# WITHOUT WARRANTIES OR CONDITIONS OF ANY KIND, either express or implied.
# See the License for the specific language governing permissions and
# limitations under the License.


import collections
from itertools import repeat
from typing import Optional, Tuple, Union
from functools import reduce
import logging
from torch.cuda.amp import custom_fwd, custom_bwd
import random
import torch
import math
import torch.nn as nn
import torch.nn.functional as F
from torch import Tensor
from torch.nn import Embedding as ScaledEmbedding



class PiecewiseLinear(object):
    """
    Piecewise linear function, from float to float, specified as nonempty list of (x,y) pairs with
    the x values in order.  x values <[initial x] or >[final x] are map to [initial y], [final y]
    respectively.
    """
    def __init__(self, *args):
        assert len(args) >= 1
        if len(args) == 1 and isinstance(args[0], PiecewiseLinear):
            self.pairs = list(args[0].pairs)
        else:
            self.pairs = [ (float(x), float(y)) for x,y in args ]
        for (x,y) in self.pairs:
            assert isinstance(x, float) or isinstance(x, int)
            assert isinstance(y, float) or isinstance(y, int)

        for i in range(len(self.pairs) - 1):
            assert self.pairs[i + 1][0] > self.pairs[i][0], self.pairs


    def __str__(self):
        # e.g. 'PiecewiseLinear((0., 10.), (100., 0.))'
        return f'PiecewiseLinear({str(self.pairs)[1:-1]})'

    def __call__(self, x):
        if x <= self.pairs[0][0]:
            return self.pairs[0][1]
        elif x >= self.pairs[-1][0]:
            return self.pairs[-1][1]
        else:
            cur_x, cur_y = self.pairs[0]
            for i in range(1, len(self.pairs)):
                next_x, next_y = self.pairs[i]
                if x >= cur_x and x <= next_x:
                    return cur_y + (next_y - cur_y) * (x - cur_x) / (next_x - cur_x)
                cur_x, cur_y = next_x, next_y
            assert False

    def __mul__(self, alpha):
        return PiecewiseLinear(
            * [(x, y * alpha) for x, y in self.pairs])

    def __add__(self, x):
        if isinstance(x, float) or isinstance(x, int):
            return PiecewiseLinear(
                * [(p[0], p[1] + x) for p in self.pairs])
        s, x = self.get_common_basis(x)
        return PiecewiseLinear(
            * [(sp[0], sp[1] + xp[1]) for sp, xp in zip(s.pairs, x.pairs)])

    def max(self, x):
        if isinstance(x, float) or isinstance(x, int):
            x = PiecewiseLinear( (0, x) )
        s, x = self.get_common_basis(x, include_crossings=True)
        return PiecewiseLinear(
            * [(sp[0], max(sp[1], xp[1])) for sp, xp in zip(s.pairs, x.pairs)])

    def min(self, x):
        if isinstance(x, float) or isinstance(x, int):
            x = PiecewiseLinear( (0, x) )
        s, x = self.get_common_basis(x, include_crossings=True)
        return PiecewiseLinear(
            * [ (sp[0], min(sp[1], xp[1])) for sp, xp in zip(s.pairs, x.pairs)])

    def __eq__(self, other):
        return self.pairs == other.pairs

    def get_common_basis(self,
                         p: 'PiecewiseLinear',
                         include_crossings: bool = False):
        """
        Returns (self_mod, p_mod) which are equivalent piecewise lienar
        functions to self and p, but with the same x values.

          p: the other piecewise linear function
          include_crossings: if true, include in the x values positions
              where the functions indicate by this and p crosss.
        """
        assert isinstance(p, PiecewiseLinear)

        # get sorted x-values without repetition.
        x_vals = sorted(set([ x for x, y in self.pairs ] + [ x for x, y in p.pairs ]))
        y_vals1 = [ self(x) for x in x_vals ]
        y_vals2 = [ p(x) for x in x_vals ]

        if include_crossings:
            extra_x_vals = []
            for i in range(len(x_vals) - 1):
                if (y_vals1[i] > y_vals2[i]) != (y_vals1[i+1] > y_vals2[i+1]):
                    # if the two lines in this subsegment potentially cross each other..
                    diff_cur = abs(y_vals1[i] - y_vals2[i])
                    diff_next = abs(y_vals1[i+1] - y_vals2[i+1])
                    # `pos`, between 0 and 1, gives the relative x position,
                    # with 0 being x_vals[i] and 1 being x_vals[i+1].
                    pos = diff_cur / (diff_cur + diff_next)
                    extra_x_val = x_vals[i] + pos * (x_vals[i+1] - x_vals[i])
                    extra_x_vals.append(extra_x_val)
            if len(extra_x_vals) > 0:
                x_vals = sorted(set(x_vals + extra_x_vals))
        y_vals1 = [ self(x) for x in x_vals ]
        y_vals2 = [ p(x) for x in x_vals ]
        return ( PiecewiseLinear(* zip(x_vals, y_vals1)),
                 PiecewiseLinear(* zip(x_vals, y_vals2)) )



class ScheduledFloat(torch.nn.Module):
    """
    This object is a torch.nn.Module only because we want it to show up in [top_level module].modules();
    it does not have a working forward() function.  You are supposed to cast it to float, as
    in, float(parent_module.whatever), and use it as something like a dropout prob.

    It is a floating point value whose value changes depending on the batch count of the
    training loop.  It is a piecewise linear function where you specifiy the (x,y) pairs
    in sorted order on x; x corresponds to the batch index.  For batch-index values before the
    first x or after the last x, we just use the first or last y value.

    Example:
       self.dropout = ScheduledFloat((0.0, 0.2), (4000.0, 0.0), default=0.0)

    `default` is used when self.batch_count is not set or in training or mode or in
     torch.jit scripting mode.
    """
    def __init__(self,
                 *args,
                 default: float = 0.0):
        super().__init__()
        # self.batch_count and self.name will be written to in the training loop.
        self.batch_count = None
        self.name = None
        self.default = default
        self.schedule = PiecewiseLinear(*args)

    def extra_repr(self) -> str:
        return f'batch_count={self.batch_count}, schedule={str(self.schedule.pairs[1:-1])}'

    def __float__(self):
        batch_count = self.batch_count
        if batch_count is None or not self.training or torch.jit.is_scripting():
            return float(self.default)
        else:
            ans = self.schedule(self.batch_count)
            if random.random() < 0.0002:
                logging.info(f"ScheduledFloat: name={self.name}, batch_count={self.batch_count}, ans={ans}")
            return ans

    def __add__(self, x):
        if isinstance(x, float) or isinstance(x, int):
            return ScheduledFloat(self.schedule + x,
                                  default=self.default)
        else:
            return ScheduledFloat(self.schedule + x.schedule,
                                  default=self.default+x.default)

    def max(self, x):
        if isinstance(x, float) or isinstance(x, int):
            return ScheduledFloat(self.schedule.max(x),
                                  default=self.default)
        else:
            return ScheduledFloat(self.schedule.max(x.schedule),
                                  default=max(self.default, x.default))


FloatLike = Union[float, ScheduledFloat]



class ActivationBalancerFunction(torch.autograd.Function):
    @staticmethod
    def forward(
            ctx,
            x: Tensor,
            scale_factor: Tensor,
            mean: Tensor,
            sign_factor: Optional[Tensor],
            channel_dim: int,
    ) -> Tensor:
        if channel_dim < 0:
            channel_dim += x.ndim
        ctx.channel_dim = channel_dim
        xgtmean = (x > mean)
        if sign_factor is None:
            ctx.save_for_backward(xgtmean, scale_factor)
        else:
            ctx.save_for_backward(xgtmean, scale_factor, sign_factor)
        return x


    @staticmethod
    def backward(
        ctx, x_grad: Tensor
    ) -> Tuple[Tensor, None, None, None]:
        if len(ctx.saved_tensors) == 3:
            xgtmean, scale_factor, sign_factor = ctx.saved_tensors
            for _ in range(ctx.channel_dim, x_grad.ndim - 1):
                scale_factor = scale_factor.unsqueeze(-1)
                sign_factor = sign_factor.unsqueeze(-1)
            factor = sign_factor + scale_factor * (xgtmean.to(x_grad.dtype) - 0.5)
        else:
            xgtmean, scale_factor = ctx.saved_tensors
            for _ in range(ctx.channel_dim, x_grad.ndim - 1):
                scale_factor = scale_factor.unsqueeze(-1)
            factor = scale_factor * (xgtmean.to(x_grad.dtype) - 0.5)
        neg_delta_grad = x_grad.abs() * factor
        return x_grad - neg_delta_grad, None, None, None, None

def _compute_scale_factor(x: Tensor,
                          channel_dim: int,
                          min_abs: float,
                          max_abs: float,
                          gain_factor: float,
                          max_factor: float) -> Tuple[Tensor, Tensor]:
    """
    Computes a factor used in ActivationBalancer, that dictates how much we penalize (or anti-penalize)
    the scale on the features.

    Returns: (scale_factor, mean)
     dim.
      scale_factor: can be positive or negative, between -max_factor and max_factor; dictates
           penalty or anti-penalty.  It is of shape (num_channels,)
      mean: mean per channel that we use for purposes of scale_factor; actually is clamped to
          -min_abs..min_abs.  Its like (1, num_channels, 1, 1) depending on the shape of x and
           channel-dim.


    """
    if channel_dim < 0:
        channel_dim += x.ndim
    sum_dims = [d for d in range(x.ndim) if d != channel_dim]

    x_mean = torch.mean(x, dim=sum_dims, keepdim=True).to(torch.float32)
    # the idea is that for purposes of applying max_abs, we regress effectively
    # toward zero (assuming min_abs is much less than max_abs).
    x_mean = x_mean.clamp(min=-min_abs, max=min_abs)
    x_abs_mean = torch.mean((x - x_mean).abs(), dim=sum_dims).to(torch.float32)

    if min_abs == 0.0:
        below_threshold = 0.0
    else:
        # below_threshold is 0 if x_abs_mean > min_abs, can be at most max_factor if
        # x_abs)_mean , min_abs.
        below_threshold = ((min_abs - x_abs_mean) * (gain_factor / min_abs)).clamp(min=0, max=max_factor)

    above_threshold = ((x_abs_mean - max_abs) * (gain_factor / max_abs)).clamp(min=0, max=max_factor)

    return below_threshold - above_threshold, x_mean

def _compute_sign_factor(x: Tensor,
                         channel_dim: int,
                         min_positive: float,
                         max_positive: float,
                         gain_factor: float,
                         max_factor: float) -> Tensor:
    if channel_dim < 0:
        channel_dim += x.ndim
    sum_dims = [d for d in range(x.ndim) if d != channel_dim]
    proportion_positive = torch.mean((x > 0).to(torch.float32),
                                     dim=sum_dims)
    if min_positive == 0.0:
        factor1 = 0.0
    else:
        # 0 if proportion_positive >= min_positive, else can be
        # as large as max_factor.
        factor1 = ((min_positive - proportion_positive) *
                   (gain_factor / min_positive)).clamp_(min=0, max=max_factor)

    if max_positive == 1.0:
        factor2 = 0.0
    else:
        # 0 if self.proportion_positive <= max_positive, else can be
        # as large as -max_factor.
        factor2 = ((proportion_positive - max_positive) *
                   (gain_factor / (1.0 - max_positive))).clamp_(min=0, max=max_factor)
    sign_factor = factor1 - factor2
    # require min_positive != 0 or max_positive != 1:
    assert not isinstance(sign_factor, float)
    return sign_factor





def random_cast_to_half(x: Tensor,
                        min_abs: float = 5.0e-06) -> Tensor:
    """
    A randomized way of casting a floating point value to half precision.
    """
    if x.dtype == torch.float16:
        return x
    x_abs = x.abs()
    is_too_small = (x_abs < min_abs)
    # for elements where is_too_small is true, random_val will contain +-min_abs with
    # probability (x.abs() / min_abs), and 0.0 otherwise.  [so this preserves expectations,
    # for those elements].
    random_val = min_abs * x.sign() * (torch.rand_like(x) * min_abs < x_abs)
    return torch.where(is_too_small, random_val, x).to(torch.float16)



class CutoffEstimator:
    """
    Estimates cutoffs of an arbitrary numerical quantity such that a specified
    proportion of items will be above the cutoff on average.

      p is the proportion of items that should be above the cutoff.
    """
    def __init__(self, p: float):
        self.p = p
        # total count of items
        self.count = 0
        # total count of items that were above the cutoff
        self.count_above = 0
        # initial cutoff value
        self.cutoff = 0


    def __call__(self, x: float) -> bool:
        """
        Returns true if x is above the cutoff.
        """
        ans = (x > self.cutoff)
        self.count += 1
        if ans:
            self.count_above += 1
        cur_p = self.count_above / self.count
        delta_p = cur_p - self.p
        if (delta_p > 0) == ans:
            q = abs(delta_p)
            self.cutoff = x * q + self.cutoff * (1-q)
        return ans



class CachingEvalFunction(torch.autograd.Function):
    # @custom_fwd and @custom_bwd related to automatic mixed precision (amp) an ensure
    # that the backward path runs with the same autocast context as the forward pass.
    @staticmethod
    @custom_fwd
    def forward(ctx, *args):
        """
        m might be an nn.Module
        """
        tot_num_args = len(args)
        orig_num_args = args[0]
        orig_args = args[1:1+orig_num_args]

        ctx.num_dummy_args = tot_num_args - orig_num_args - 1

        tensor_args = []
        non_tensor_args = []
        is_tensor_arg = []
        tensor_requires_grad = []
        for i in range(orig_num_args):
            arg = args[1 + i]
            is_tensor = isinstance(arg, torch.Tensor)
            if is_tensor:
                t = arg.detach()
                tensor_requires_grad.append(arg.requires_grad)
                tensor_args.append(t)

            else:
                non_tensor_args.append(arg)
            is_tensor_arg.append(is_tensor)
        ctx.is_tensor_arg = is_tensor_arg # list of bool
        ctx.non_tensor_args = non_tensor_args
        ctx.tensor_requires_grad = tensor_requires_grad
        ctx.save_for_backward(*tensor_args)

        # m is module, function or lambda.
        m = orig_args[0]
        # call m with the remaining elements of orig_args
        ans = m(*orig_args[1:])

        return ans

    @staticmethod
    @custom_bwd
    def backward(ctx, *grads):
        with torch.enable_grad():
            tensor_args = ctx.saved_tensors
            tensor_requires_grad = ctx.tensor_requires_grad
            non_tensor_args = ctx.non_tensor_args
            is_tensor_arg = ctx.is_tensor_arg
            args = []
            tensor_idx = 0
            non_tensor_idx = 0
            for b in ctx.is_tensor_arg:
                if b:
                    t = tensor_args[tensor_idx]
                    t.requires_grad = tensor_requires_grad[tensor_idx]
                    args.append(t)
                    tensor_idx += 1
                else:
                    args.append(non_tensor_args[non_tensor_idx])
                    non_tensor_idx += 1
            m = args[0]
            # ans should the same as the original ans.
            ans = m(*args[1:])
            if isinstance(ans, Tensor):
                ans = [ans]
            # keep only the tensors from ans.
            filtered_grads = []
            filtered_ans = []
            assert len(ans) == len(grads)
            for i, a in enumerate(ans):
                if isinstance(a, Tensor):
                    filtered_ans.append(a)
                    filtered_grads.append(grads[i])
                else:
                    assert grads[i] is None

            torch.autograd.backward(filtered_ans, filtered_grads)

            returned_grads = [ a.grad if isinstance(a, Tensor) else None for a in args ]

        return tuple([None] + returned_grads + [None] * ctx.num_dummy_args)


def caching_eval(*args):
    """
    A memory-efficient way to evaluate a nn.Module (or function or lambda), that
    recomputes the forward pass during the backward pass so we don't have to
    store intermediate quantities in the graph.

    Example:
       m = nn.Sequential(nn.Linear(10, 100), nn.ReLU(), nn.Linear(100, 10))
       y = caching_eval(m, x)
    This function will treat the first arg as a function and give it the
    remaining args.  If m is a lambda, you should not capture
    any nn.Module or Tensor arguments in the lambda; instead you should make
    them arguments to the lambda.

    m must return a single item or a tuple of items; the items may be Tensors
    or other types (Tensor will be treated specially).

    This function returns a single element (probably a Tensor) if m returned
    a single element; otherwise it returns a tuple.
    """
    dummy_args = []
    for arg in args:
        # these dummy_args, the list of parameters, are not going to be
        # used directly and no grad will be returned for them; the purpose of
        # adding them is to make PyTorch think that a grad might be returned,
        # so it doesn't assign a zero grad if the training loop does backward()
        # with find_unused_args=True.
        if isinstance(arg, nn.Module):
            dummy_args = dummy_args + list(arg.parameters())
    orig_num_args = len(args)

    # args we give to the function: n
    function_args = [ orig_num_args ] + list(args) + dummy_args
    # This function returns a single element (probably a Tensor) or a tuple;
    # it returns whatever
    return CachingEvalFunction.apply(*function_args)



class RandomGradFunction(torch.autograd.Function):
    """
    Does nothing in forward pass; in backward pass, gets rid of very small grads using
    randomized approach that preserves expectations (intended to reduce roundoff).
    """
    @staticmethod
    def forward(ctx, x: Tensor, min_abs: float) -> Tensor:
        ctx.min_abs = min_abs
        return x

    @staticmethod
    def backward(ctx, ans_grad: Tensor) -> Tuple[Tensor, None]:
        if ans_grad.dtype == torch.float16:
            return random_cast_to_half(ans_grad.to(torch.float32),
                                       min_abs=ctx.min_abs), None
        else:
            return ans_grad, None

class RandomGrad(torch.nn.Module):
    """
    Gets rid of very small gradients using an expectation-preserving method, intended to increase
    accuracy of training when using amp (automatic mixed precision)
    """
    def __init__(self,
                 min_abs: float = 5.0e-06):
        super(RandomGrad, self).__init__()
        self.min_abs = min_abs

    def forward(self,
                x: Tensor):
        if torch.jit.is_scripting() or not self.training:
            return x
        else:
            return RandomGradFunction.apply(x, self.min_abs)



class SoftmaxFunction(torch.autograd.Function):
    """
    Tries to handle half-precision derivatives in a randomized way that should
    be more accurate for training than the default behavior.
    """
    @staticmethod
    def forward(ctx, x: Tensor, dim: int):
        ans = x.softmax(dim=dim)
        # if x dtype is float16, x.softmax() returns a float32 because
        # (presumably) that op does not support float16, and autocast
        # is enabled.
        if torch.is_autocast_enabled():
            ans = ans.to(torch.float16)
        ctx.save_for_backward(ans)
        ctx.x_dtype = x.dtype
        ctx.dim = dim
        return ans

    @staticmethod
    def backward(ctx, ans_grad: Tensor):
        ans, = ctx.saved_tensors
        with torch.cuda.amp.autocast(enabled=False):
            ans_grad = ans_grad.to(torch.float32)
            ans = ans.to(torch.float32)
            x_grad = ans_grad * ans
            x_grad = x_grad - ans * x_grad.sum(dim=ctx.dim, keepdim=True)
            return x_grad, None



def softmax(x: Tensor,
            dim: int):
    return SoftmaxFunction.apply(x, dim)


class MaxEigLimiterFunction(torch.autograd.Function):
    @staticmethod
    def forward(
            ctx,
            x: Tensor,
            coeffs: Tensor,
            direction: Tensor,
            channel_dim: int,
            grad_scale: float) -> Tensor:
        ctx.channel_dim = channel_dim
        ctx.grad_scale = grad_scale
        ctx.save_for_backward(x.detach(),
                              coeffs.detach(),
                              direction.detach())
        return x


    @staticmethod
    def backward(ctx, x_grad, *args):
        with torch.enable_grad():
            (x_orig, coeffs, new_direction) = ctx.saved_tensors
            x_orig.requires_grad = True
            num_channels = x_orig.shape[ctx.channel_dim]
            x = x_orig.transpose(ctx.channel_dim, -1).reshape(-1, num_channels)
            new_direction.requires_grad = False
            x = x - x.mean(dim=0)
            x_var = (x ** 2).mean()
            x_residual = x - coeffs * new_direction
            x_residual_var = (x_residual ** 2).mean()
            # `variance_proportion` is the proportion of the variance accounted for
            # by the top eigen-direction.  This is to be minimized.
            variance_proportion = (x_var - x_residual_var) / (x_var + 1.0e-20)
            variance_proportion.backward()
        x_orig_grad = x_orig.grad
        x_extra_grad = x_orig.grad * ctx.grad_scale * x_grad.norm() / (x_orig_grad.norm() + 1.0e-20)
        return x_grad + x_extra_grad.detach(), None, None, None, None




class BasicNormFunction(torch.autograd.Function):
    # This computes:
    #   scales = (torch.mean((x - bias) ** 2, keepdim=True)) ** -0.5 * log_scale.exp()
    #   return (x - bias) * scales
    # (after unsqueezing the bias), but it does it in a memory-efficient way so that
    # it can just store the returned value (chances are, this will also be needed for
    # some other reason, related to the next operation, so we can save memory).
    @staticmethod
    def forward(ctx, x: Tensor, bias: Tensor, log_scale: Tensor, channel_dim: int,
                store_output_for_backprop: bool) -> Tensor:
        assert bias.ndim == 1
        if channel_dim < 0:
            channel_dim = channel_dim + x.ndim
        ctx.store_output_for_backprop = store_output_for_backprop
        ctx.channel_dim = channel_dim
        for _ in range(channel_dim + 1, x.ndim):
            bias = bias.unsqueeze(-1)
        scales = (torch.mean((x - bias) ** 2, dim=channel_dim, keepdim=True) ** -0.5) * log_scale.exp()
        ans = x * scales
        ctx.save_for_backward(ans.detach() if store_output_for_backprop else x,
                              scales.detach(), bias.detach(), log_scale.detach())
        return ans

    @staticmethod
    def backward(ctx, ans_grad: Tensor) -> Tensor:
        ans_or_x, scales, bias, log_scale = ctx.saved_tensors
        if ctx.store_output_for_backprop:
            x = ans_or_x / scales
        else:
            x = ans_or_x
        x = x.detach()
        x.requires_grad = True
        bias.requires_grad = True
        log_scale.requires_grad = True
        with torch.enable_grad():
            # recompute scales from x, bias and log_scale.
            scales = (torch.mean((x - bias) ** 2, dim=ctx.channel_dim, keepdim=True) ** -0.5) * log_scale.exp()
            ans = x * scales
            ans.backward(gradient=ans_grad)
        return x.grad, bias.grad.flatten(), log_scale.grad, None, None



class BasicNorm(torch.nn.Module):
    """
    This is intended to be a simpler, and hopefully cheaper, replacement for
    LayerNorm.  The observation this is based on, is that Transformer-type
    networks, especially with pre-norm, sometimes seem to set one of the
    feature dimensions to a large constant value (e.g. 50), which "defeats"
    the LayerNorm because the output magnitude is then not strongly dependent
    on the other (useful) features.  Presumably the weight and bias of the
    LayerNorm are required to allow it to do this.

    So the idea is to introduce this large constant value as an explicit
    parameter, that takes the role of the "eps" in LayerNorm, so the network
    doesn't have to do this trick.  We make the "eps" learnable.

    Args:
       num_channels: the number of channels, e.g. 512.
       channel_dim: the axis/dimension corresponding to the channel,
         interprted as an offset from the input's ndim if negative.
         shis is NOT the num_channels; it should typically be one of
         {-2, -1, 0, 1, 2, 3}.
      log_scale: the initial log-scale that we multiply the output by; this
         is learnable.
      log_scale_min: FloatLike, minimum allowed value of log_scale
      log_scale_max: FloatLike, maximum allowed value of log_scale
      store_output_for_backprop: only possibly affects memory use; recommend
         to set to True if you think the output of this module is more likely
         than the input of this module to be required to be stored for the
         backprop.
    """

    def __init__(
            self,
            num_channels: int,
            channel_dim: int = -1,  # CAUTION: see documentation.
            log_scale: float = 1.0,
            log_scale_min: float = -1.5,
            log_scale_max: float = 1.5,
            store_output_for_backprop: bool = False
    ) -> None:
        super(BasicNorm, self).__init__()
        self.num_channels = num_channels
        self.channel_dim = channel_dim
        self.log_scale = nn.Parameter(torch.tensor(log_scale))
        self.bias = nn.Parameter(torch.zeros(num_channels))

        self.log_scale_min = log_scale_min
        self.log_scale_max = log_scale_max

        self.store_output_for_backprop = store_output_for_backprop

    def forward(self, x: Tensor) -> Tensor:
        assert x.shape[self.channel_dim] == self.num_channels


        if torch.jit.is_scripting():
            channel_dim = self.channel_dim
            if channel_dim < 0:
                channel_dim += x.ndim
            bias = self.bias
            for _ in range(channel_dim + 1, x.ndim):
                bias = bias.unsqueeze(-1)
            scales = ((torch.mean((x - bias) ** 2, dim=channel_dim, keepdim=True) ** -0.5) *
                      self.log_scale.exp())
            return x * scales

        log_scale = limit_param_value(self.log_scale,
                                      min=float(self.log_scale_min),
                                      max=float(self.log_scale_max),
                                      training=self.training)

        return BasicNormFunction.apply(x, self.bias, log_scale,
                                       self.channel_dim,
                                       self.store_output_for_backprop)



class PositiveConv1d(nn.Conv1d):
    """
    A modified form of nn.Conv1d where the weight parameters are constrained
    to be positive and there is no bias.
    """
    def __init__(
            self, *args, min: FloatLike = 0.01, max: FloatLike = 1.0,
            **kwargs):
        super().__init__(*args, **kwargs, bias=False)
        self.min = min
        self.max = max

        # initialize weight to all positive values.
        with torch.no_grad():
            self.weight[:] = 1.0 / self.weight[0][0].numel()

    def forward(self, input: Tensor) -> Tensor:
        """
        Forward function.  Input and returned tensor have shape:
            (N, C, H)
        i.e. (batch_size, num_channels, height)
        """
        weight = limit_param_value(self.weight, min=float(self.min), max=float(self.max),
                                   training=self.training)
        # make absolutely sure there are no negative values.  For parameter-averaging-related
        # reasons, we prefer to also use limit_param_value to make sure the weights stay
        # positive.
        weight = weight.abs()

        if self.padding_mode != 'zeros':
            return F.conv1d(F.pad(input, self._reversed_padding_repeated_twice, mode=self.padding_mode),
                            weight, self.bias, self.stride,
                            _single(0), self.dilation, self.groups)
        return F.conv1d(input, weight, self.bias, self.stride,
                        self.padding, self.dilation, self.groups)



class ConvNorm1d(torch.nn.Module):
    """
    This is like BasicNorm except the denominator is summed over time using
    convolution with positive weights.


    Args:
       num_channels: the number of channels, e.g. 512.
       eps: the initial "epsilon" that we add as ballast in:
             scale = ((input_vec**2).mean() + epsilon)**-0.5
          Note: our epsilon is actually large, but we keep the name
          to indicate the connection with conventional LayerNorm.
       learn_eps: if true, we learn epsilon; if false, we keep it
         at the initial value.
      eps_min: float
      eps_max: float
    """

    def __init__(
        self,
        num_channels: int,
        eps: float = 0.25,
        learn_eps: bool = True,
        eps_min: float = -3.0,
        eps_max: float = 3.0,
        conv_min: float = 0.001,
        conv_max: float = 1.0,
        kernel_size: int = 15,
    ) -> None:
        super().__init__()
        self.num_channels = num_channels
        if learn_eps:
            self.eps = nn.Parameter(torch.tensor(eps).log().detach())
        else:
            self.register_buffer("eps", torch.tensor(eps).log().detach())
        self.eps_min = eps_min
        self.eps_max = eps_max
        pad = kernel_size // 2
        # it has bias=False.
        self.conv = PositiveConv1d(1, 1, kernel_size=kernel_size, padding=pad,
                                   min=conv_min, max=conv_max)


    def forward(self, x: Tensor,
                src_key_padding_mask: Optional[Tensor] = None) -> Tensor:
        """
        x shape: (N, C, T)

           src_key_padding_mask: the mask for the src keys per batch (optional):
               (N, T), contains True in masked positions.

        """
        assert x.ndim == 3 and x.shape[1] == self.num_channels
        eps = self.eps
        if self.training and random.random() < 0.25:
            # with probability 0.25, in training mode, clamp eps between the min
            # and max; this will encourage it to learn parameters within the
            # allowed range by making parameters that are outside the allowed
            # range noisy.

            # gradients to allow the parameter to get back into the allowed
            # region if it happens to exit it.
            eps = torch.clamp(eps, min=self.eps_min, max=self.eps_max)

        # sqnorms: (N, 1, T)
        sqnorms = (
            torch.mean(x ** 2, dim=1, keepdim=True)
        )
        # 'counts' is a mechanism to correct for edge effects.
        counts = torch.ones_like(sqnorms)
        if src_key_padding_mask is not None:
            counts = counts.masked_fill_(src_key_padding_mask.unsqueeze(1), 0.0)
            sqnorms = sqnorms * counts
        sqnorms = self.conv(sqnorms)
        # the clamping is to avoid division by zero for padding frames.
        counts = torch.clamp(self.conv(counts), min=0.01)
        # scales: (N, 1, T)
        scales = (sqnorms / counts  +  eps.exp()) ** -0.5 #
        return x * scales


class PositiveConv2d(nn.Conv2d):
    """
    A modified form of nn.Conv2d where the weight parameters are constrained
    to be positive and there is no bias.
    """
    def __init__(
            self, *args, min: FloatLike = 0.01, max: FloatLike = 1.0,
            **kwargs):
        super().__init__(*args, **kwargs, bias=False)
        self.min = min
        self.max = max

        # initialize weight to all positive values.
        with torch.no_grad():
            self.weight[:] = 1.0 / self.weight[0][0].numel()

    def forward(self, input: Tensor) -> Tensor:
        """
        Forward function.  Input and returned tensor have shape:
            (N, C, H, W)
        i.e. (batch_size, num_channels, height, width)
        """
        weight = limit_param_value(self.weight, min=float(self.min), max=float(self.max),
                                   training=self.training)
        # make absolutely sure there are no negative values.  For parameter-averaging-related
        # reasons, we prefer to also use limit_param_value to make sure the weights stay
        # positive.
        weight = weight.abs()

        if self.padding_mode != 'zeros':
            return F.conv2d(F.pad(input, self._reversed_padding_repeated_twice, mode=self.padding_mode),
                            weight, self.bias, self.stride,
                            _pair(0), self.dilation, self.groups)
        return F.conv2d(input, weight, self.bias, self.stride,
                        self.padding, self.dilation, self.groups)


class ConvNorm2d(torch.nn.Module):
    """
    This is like BasicNorm except the denominator is summed over time using
    convolution with positive weights.


    Args:
       num_channels: the number of channels, e.g. 512.
       eps: the initial "epsilon" that we add as ballast in:
             scale = ((input_vec**2).mean() + epsilon)**-0.5
          Note: our epsilon is actually large, but we keep the name
          to indicate the connection with conventional LayerNorm.
       learn_eps: if true, we learn epsilon; if false, we keep it
         at the initial value.
      eps_min: float
      eps_max: float
    """

    def __init__(
        self,
        num_channels: int,
        eps: float = 0.25,
        learn_eps: bool = True,
        eps_min: float = -3.0,
        eps_max: float = 3.0,
        conv_min: float = 0.001,
        conv_max: float = 1.0,
        kernel_size: Tuple[int, int] = (3, 3),
    ) -> None:
        super().__init__()
        self.num_channels = num_channels
        if learn_eps:
            self.eps = nn.Parameter(torch.tensor(eps).log().detach())
        else:
            self.register_buffer("eps", torch.tensor(eps).log().detach())
        self.eps_min = eps_min
        self.eps_max = eps_max
        pad = (kernel_size[0] // 2, kernel_size[1] // 2)
        # it has bias=False.
        self.conv = PositiveConv2d(1, 1, kernel_size=kernel_size, padding=pad,
                                   min=conv_min, max=conv_max)


    def forward(self, x: Tensor) -> Tensor:
        """
        x shape: (N, C, H, W)
        """
        assert x.ndim == 4 and x.shape[1] == self.num_channels
        eps = self.eps
        if self.training and random.random() < 0.25:
            # with probability 0.25, in training mode, clamp eps between the min
            # and max; this will encourage it to learn parameters within the
            # allowed range by making parameters that are outside the allowed
            # range noisy.

            # gradients to allow the parameter to get back into the allowed
            # region if it happens to exit it.
            eps = torch.clamp(eps, min=self.eps_min, max=self.eps_max)

        # sqnorms: (N, 1, H, W)
        sqnorms = (
            torch.mean(x ** 2, dim=1, keepdim=True)
        )
        # 'counts' is a mechanism to correct for edge effects.
        # TODO: key-padding mask

        counts = torch.ones_like(sqnorms)
        #if src_key_padding_mask is not None:
        #    counts = counts.masked_fill_(src_key_padding_mask.unsqueeze(1), 0.0)
        #sqnorms = sqnorms * counts
        sqnorms = self.conv(sqnorms)
        # the clamping is to avoid division by zero for padding frames.
        counts = torch.clamp(self.conv(counts), min=0.01)
        # scales: (N, 1, H, W)
        scales = (sqnorms / counts  +  eps.exp()) ** -0.5
        return x * scales




def ScaledLinear(*args,
                 initial_scale: float = 1.0,
                 **kwargs ) -> nn.Linear:
    """
    Behaves like a constructor of a modified version of nn.Linear
    that gives an easy way to set the default initial parameter scale.

    Args:
        Accepts the standard args and kwargs that nn.Linear accepts
        e.g. in_features, out_features, bias=False.

        initial_scale: you can override this if you want to increase
           or decrease the initial magnitude of the module's output
           (affects the initialization of weight_scale and bias_scale).
           Another option, if you want to do something like this, is
           to re-initialize the parameters.
    """
    ans = nn.Linear(*args, **kwargs)
    with torch.no_grad():
        ans.weight[:] *= initial_scale
        if ans.bias is not None:
            torch.nn.init.uniform_(ans.bias,
                                   -0.1 * initial_scale,
                                   0.1 * initial_scale)
    return ans



def ScaledConv1d(*args,
                 initial_scale: float = 1.0,
                 **kwargs ) -> nn.Conv1d:
    """
    Behaves like a constructor of a modified version of nn.Conv1d
    that gives an easy way to set the default initial parameter scale.

    Args:
        Accepts the standard args and kwargs that nn.Linear accepts
        e.g. in_features, out_features, bias=False.

        initial_scale: you can override this if you want to increase
           or decrease the initial magnitude of the module's output
           (affects the initialization of weight_scale and bias_scale).
           Another option, if you want to do something like this, is
           to re-initialize the parameters.
    """
    ans = nn.Conv1d(*args, **kwargs)
    with torch.no_grad():
        ans.weight[:] *= initial_scale
        if ans.bias is not None:
            torch.nn.init.uniform_(ans.bias,
                                   -0.1 * initial_scale,
                                   0.1 * initial_scale)
    return ans


def ScaledConv2d(*args,
                 initial_scale: float = 1.0,
                 **kwargs ) -> nn.Conv2d:
    """
    Behaves like a constructor of a modified version of nn.Conv1d
    that gives an easy way to set the default initial parameter scale.

    Args:
        Accepts the standard args and kwargs that nn.Linear accepts
        e.g. in_features, out_features, bias=False.

        initial_scale: you can override this if you want to increase
           or decrease the initial magnitude of the module's output
           (affects the initialization of weight_scale and bias_scale).
           Another option, if you want to do something like this, is
           to re-initialize the parameters.
    """
    ans = nn.Conv2d(*args, **kwargs)
    with torch.no_grad():
        ans.weight[:] *= initial_scale
        if ans.bias is not None:
            torch.nn.init.uniform_(ans.bias,
                                   -0.1 * initial_scale,
                                   0.1 * initial_scale)
    return ans


class ActivationBalancer(torch.nn.Module):
    """
    Modifies the backpropped derivatives of a function to try to encourage, for
    each channel, that it is positive at least a proportion `threshold` of the
    time.  It does this by multiplying negative derivative values by up to
    (1+max_factor), and positive derivative values by up to (1-max_factor),
    interpolated from 1 at the threshold to those extremal values when none
    of the inputs are positive.

    Args:
           num_channels: the number of channels
           channel_dim: the dimension/axis corresponding to the channel, e.g.
               -1, 0, 1, 2; will be interpreted as an offset from x.ndim if negative.
           min_positive: the minimum, per channel, of the proportion of the time
               that (x > 0), below which we start to modify the derivatives.
           max_positive: the maximum, per channel, of the proportion of the time
               that (x > 0), above which we start to modify the derivatives.
           max_factor: the maximum factor by which we modify the derivatives for
              either the sign constraint or the magnitude constraint;
              e.g. with max_factor=0.02, the the derivatives would be multiplied by
              values in the range [0.98..1.02].
           sign_gain_factor: determines the 'gain' with which we increase the
              change in gradient once the constraints on min_positive and max_positive
              are violated.
           scale_gain_factor: determines the 'gain' with which we increase the
              change in gradient once the constraints on min_abs and max_abs
              are violated.
           min_abs:  the minimum average-absolute-value difference from the mean
               value per channel, which we allow, before we start to modify
               the derivatives to prevent this.
           max_abs:  the maximum average-absolute-value difference from the mean
               value per channel, which we allow, before we start to modify
               the derivatives to prevent this.
         prob: determines the minimum probability with which we modify the
             gradients for the {min,max}_positive and {min,max}_abs constraints,
             on each forward().  This is done randomly to prevent all layers
             from doing it at the same time.
    """
    def __init__(
            self,
            num_channels: int,
            channel_dim: int,
            min_positive: FloatLike = 0.05,
            max_positive: FloatLike = 0.95,
            max_factor: FloatLike = 0.04,
            sign_gain_factor: FloatLike = 0.04,
            scale_gain_factor: FloatLike = 0.04,
            min_abs: FloatLike = 0.2,
            max_abs: FloatLike = 100.0,
            prob: Optional[FloatLike] = None,
    ):
        super(ActivationBalancer, self).__init__()


        if prob is None:
            prob = ScheduledFloat((0.0, 0.5), (8000.0, 0.125), default=0.4)
        self.prob = prob
        # 5% of the time we will return and do nothing because memory usage is
        # too high.
        self.mem_cutoff = CutoffEstimator(0.05)

        # actually self.num_channels is no longer needed except for an assertion.
        self.num_channels = num_channels
        self.channel_dim = channel_dim
        self.min_positive = min_positive
        self.max_positive = max_positive
        self.max_factor = max_factor
        self.min_abs = min_abs
        self.max_abs = max_abs
        self.sign_gain_factor = sign_gain_factor
        self.scale_gain_factor = scale_gain_factor


    def forward(self, x: Tensor) -> Tensor:
        if (torch.jit.is_scripting() or not x.requires_grad or
            (x.is_cuda and self.mem_cutoff(torch.cuda.memory_allocated()))):
            return _no_op(x)

        prob = float(self.prob)

        if random.random() < prob:
            assert x.shape[self.channel_dim] == self.num_channels
            sign_gain_factor = 0.5
            if float(self.min_positive) != 0.0 or float(self.max_positive) != 1.0:
                sign_factor = _compute_sign_factor(x.detach(), self.channel_dim,
                                                   float(self.min_positive),
                                                   float(self.max_positive),
                                                   gain_factor=float(self.sign_gain_factor) / prob,
                                                   max_factor=float(self.max_factor))
            else:
                sign_factor = None


            scale_factor, mean = _compute_scale_factor(x.detach(), self.channel_dim,
                                                       min_abs=float(self.min_abs),
                                                       max_abs=float(self.max_abs),
                                                       gain_factor=float(self.scale_gain_factor) / prob,
                                                       max_factor=float(self.max_factor))
            return ActivationBalancerFunction.apply(
                x, scale_factor, mean, sign_factor, self.channel_dim,
            )
        else:
            return _no_op(x)



class BalancerFunction(torch.autograd.Function):
    @staticmethod
    def forward(
            ctx,
            x: Tensor,
            min_mean: float,
            max_mean: float,
            min_rms: float,
            max_rms: float,
            grad_scale: float,
            channel_dim: int,
    ) -> Tensor:
        if channel_dim < 0:
            channel_dim += x.ndim
        ctx.channel_dim = channel_dim
        ctx.save_for_backward(x)
        ctx.config = (min_mean, max_mean, min_rms, max_rms, grad_scale, channel_dim)
        return x


    @staticmethod
    def backward(
        ctx, x_grad: Tensor
    ) -> Tuple[Tensor, None, None, None, None, None]:
        x, = ctx.saved_tensors
        (min_mean, max_mean, min_rms, max_rms, grad_scale, channel_dim) = ctx.config

        with torch.enable_grad():
            with torch.cuda.amp.autocast(enabled=False):
                x = x.to(torch.float32)
                x = x.detach()
                x.requires_grad = True
                mean_dims = [ i for i in range(x.ndim) if i != channel_dim ]
                uncentered_var = (x ** 2).mean(dim=mean_dims, keepdim=True)
                mean = x.mean(dim=mean_dims, keepdim=True)
                stddev = (uncentered_var - (mean * mean)).clamp(min=1.0e-20).sqrt()
                rms = uncentered_var.clamp(min=1.0e-20).sqrt()

                m = mean / stddev
                # part of loss that relates to mean / stddev
                m_loss = (m - m.clamp(min=min_mean, max=max_mean)).abs()

                # put a much larger scale on the RMS-max-limit loss, so that if both it and the
                # m_loss are violated we fix the RMS loss first.
                rms_clamped = rms.clamp(min=min_rms, max=max_rms)
                r_loss = (rms_clamped / rms).log().abs()

                loss = (m_loss + r_loss)

                loss.backward(gradient=torch.ones_like(loss))
                loss_grad = x.grad
                loss_grad_rms = (loss_grad ** 2).mean(dim=mean_dims, keepdim=True).sqrt().clamp(min=1.0e-20)

                loss_grad = loss_grad * (grad_scale / loss_grad_rms)

                x_grad_float = x_grad.to(torch.float32)
                # scale each element of loss_grad by the absolute value of the corresponding
                # element of x_grad, which we view as a noisy estimate of its magnitude for that
                # (frame and dimension).  later we can consider factored versions.
                x_grad_mod = x_grad_float + (x_grad_float.abs() * loss_grad)
                x_grad = x_grad_mod.to(x_grad.dtype)

        return x_grad, None, None, None, None, None, None


class Balancer(torch.nn.Module):
    """
    Modifies the backpropped derivatives of a function to try to encourage, for
    each channel, that it is positive at least a proportion `threshold` of the
    time.  It does this by multiplying negative derivative values by up to
    (1+max_factor), and positive derivative values by up to (1-max_factor),
    interpolated from 1 at the threshold to those extremal values when none
    of the inputs are positive.

    Args:
           num_channels: the number of channels
           channel_dim: the dimension/axis corresponding to the channel, e.g.
               -1, 0, 1, 2; will be interpreted as an offset from x.ndim if negative.
           min_positive: the minimum, per channel, of the proportion of the time
               that (x > 0), below which we start to modify the derivatives.
           max_positive: the maximum, per channel, of the proportion of the time
               that (x > 0), above which we start to modify the derivatives.
           scale_gain_factor: determines the 'gain' with which we increase the
              change in gradient once the constraints on min_abs and max_abs
              are violated.
           min_abs:  the minimum average-absolute-value difference from the mean
               value per channel, which we allow, before we start to modify
               the derivatives to prevent this.
           max_abs:  the maximum average-absolute-value difference from the mean
               value per channel, which we allow, before we start to modify
               the derivatives to prevent this.
         prob: determines the minimum probability with which we modify the
             gradients for the {min,max}_positive and {min,max}_abs constraints,
             on each forward().  This is done randomly to prevent all layers
             from doing it at the same time.
    """
    def __init__(
            self,
            num_channels: int,
            channel_dim: int,
            min_positive: FloatLike = 0.05,
            max_positive: FloatLike = 0.95,
            min_abs: FloatLike = 0.2,
            max_abs: FloatLike = 100.0,
            grad_scale: FloatLike = 0.04,
            prob: Optional[FloatLike] = None,
    ):
        super().__init__()

        if prob is None:
            prob = ScheduledFloat((0.0, 0.5), (8000.0, 0.125), default=0.4)
        self.prob = prob
        # 5% of the time we will return and do nothing because memory usage is
        # too high.
        self.mem_cutoff = CutoffEstimator(0.05)

        # actually self.num_channels is no longer needed except for an assertion.
        self.num_channels = num_channels
        self.channel_dim = channel_dim
        self.min_positive = min_positive
        self.max_positive = max_positive
        self.min_abs = min_abs
        self.max_abs = max_abs
        self.grad_scale = grad_scale

    def forward(self, x: Tensor) -> Tensor:
        if (torch.jit.is_scripting() or not x.requires_grad or
            (x.is_cuda and self.mem_cutoff(torch.cuda.memory_allocated()))):
            return _no_op(x)

        prob = float(self.prob)
        if random.random() < prob:
            # The following inner-functions convert from the way we historically specified
            # these limitations, as limits on the absolute value and the proportion of positive
            # values, to limits on the RMS value and the (mean / stddev).
            def _abs_to_rms(x):
                # for normally distributed data, if the expected absolute value is x, the
                # expected rms value will be sqrt(pi/2) * x.
                return 1.25331413732 * x
            def _proportion_positive_to_mean(x):
                def _atanh(x):
                    eps = 1.0e-10
                    # eps is to prevent crashes if x is exactly 0 or 1.
                    # we'll just end up returning a fairly large value.
                    return (math.log (1+x+eps) - math.log (1-x+eps)) / 2.
                def _approx_inverse_erf(x):
                    # 1 / (sqrt(pi) * ln(2)),
                    # see https://math.stackexchange.com/questions/321569/approximating-the-error-function-erf-by-analytical-functions
                    # this approximation is extremely crude and gets progressively worse for
                    # x very close to -1 or +1, but we mostly care about the "middle" region
                    # e.g. _approx_inverse_erf(0.05) = 0.0407316414078772,
                    # and math.erf(0.0407316414078772) = 0.045935330944660666,
                    # which is pretty close to 0.05.
                    return 0.8139535143 * _atanh(x)
                # first convert x from the range 0..1 to the range -1..1 which the error
                # function returns
                x = -1 + (2 * x)
                return _approx_inverse_erf(x)

            min_mean = _proportion_positive_to_mean(float(self.min_positive))
            max_mean = _proportion_positive_to_mean(float(self.max_positive))
            min_rms = _abs_to_rms(float(self.min_abs))
            max_rms = _abs_to_rms(float(self.max_abs))
            grad_scale = float(self.grad_scale)

            assert x.shape[self.channel_dim] == self.num_channels

            return BalancerFunction.apply(
                x, min_mean, max_mean, min_rms, max_rms, grad_scale, self.channel_dim
            )
        else:
            return _no_op(x)


def penalize_abs_values_gt(x: Tensor, limit: float, penalty: float,
                           name: str = None) -> Tensor:
    """
    Returns x unmodified, but in backprop will put a penalty for the excess of
    the absolute values of elements of x over the limit "limit".  E.g. if
    limit == 10.0, then if x has any values over 10 it will get a penalty.

    Caution: the value of this penalty will be affected by grad scaling used
    in automatic mixed precision training.  For this reasons we use this,
    it shouldn't really matter, or may even be helpful; we just use this
    to disallow really implausible values of scores to be given to softmax.

    The name is for randomly printed debug info.
    """
    x_sign = x.sign()
    over_limit = (x.abs() - limit) > 0
    # The following is a memory efficient way to penalize the absolute values of
    # x that's over the limit.  (The memory efficiency comes when you think
    # about which items torch needs to cache for the autograd, and which ones it
    # can throw away).  The numerical value of aux_loss as computed here will
    # actually be larger than it should be, by limit * over_limit.sum(), but it
    # has the same derivative as the real aux_loss which is penalty * (x.abs() -
    # limit).relu().
    aux_loss = penalty * ((x_sign * over_limit).to(torch.int8) * x)
    # note: we don't do sum() here on aux)_loss, but it's as if we had done
    # sum() due to how with_loss() works.
    x = with_loss(x, aux_loss, name)
    # you must use x for something, or this will be ineffective.
    return x


def _diag(x: Tensor):  # like .diag(), but works for tensors with 3 dims.
    if x.ndim == 2:
        return x.diag()
    else:
        (batch, dim, dim) = x.shape
        x = x.reshape(batch, dim * dim)
        x = x[:, ::dim+1]
        assert x.shape == (batch, dim)
        return x



def _whitening_metric(x: Tensor,
                      num_groups: int):
    """
    Computes the "whitening metric", a value which will be 1.0 if all the eigenvalues of
    of the centered feature covariance are the same within each group's covariance matrix
    and also between groups.
    Args:
        x: a Tensor of shape (*, num_channels)
     num_groups:  the number of groups of channels, a number >=1 that divides num_channels
    Returns:
        Returns a scalar Tensor that will be 1.0 if the data is "perfectly white" and
    greater than 1.0 otherwise.
    """
    assert x.dtype != torch.float16
    x = x.reshape(-1, x.shape[-1])
    (num_frames, num_channels) = x.shape
    assert num_channels % num_groups == 0
    channels_per_group = num_channels // num_groups
    x = x.reshape(num_frames, num_groups, channels_per_group).transpose(0, 1)
    # x now has shape (num_groups, num_frames, channels_per_group)
    # subtract the mean so we use the centered, not uncentered, covariance.
    # My experience has been that when we "mess with the gradients" like this,
    # it's better not do anything that tries to move the mean around, because
    # that can easily cause instability.
    x = x - x.mean(dim=1, keepdim=True)
    # x_covar: (num_groups, channels_per_group, channels_per_group)
    x_covar = torch.matmul(x.transpose(1, 2), x)
    x_covar_mean_diag = _diag(x_covar).mean()
    # the following expression is what we'd get if we took the matrix product
    # of each covariance and measured the mean of its trace, i.e.
    # the same as _diag(torch.matmul(x_covar, x_covar)).mean().
    x_covarsq_mean_diag = (x_covar ** 2).sum() / (num_groups * channels_per_group)
    # this metric will be >= 1.0; the larger it is, the less 'white' the data was.
    metric = x_covarsq_mean_diag / (x_covar_mean_diag ** 2 + 1.0e-20)
    return metric


class WhiteningPenaltyFunction(torch.autograd.Function):
    @staticmethod
    def forward(ctx,
                x: Tensor,
                module: nn.Module) -> Tensor:
        ctx.save_for_backward(x)
        ctx.module = module
        return x

    @staticmethod
    def backward(ctx,
                 x_grad: Tensor):
        x_orig, = ctx.saved_tensors
        w = ctx.module
        with torch.enable_grad():
            with torch.cuda.amp.autocast(enabled=False):
                x_detached = x_orig.to(torch.float32).detach()
                x_detached.requires_grad = True

                metric = _whitening_metric(x_detached, w.num_groups)

                if random.random() < 0.005 or __name__ == "__main__":
                    logging.info(f"Whitening: name={w.name}, num_groups={w.num_groups}, num_channels={x_orig.shape[-1]}, "
                                 f"metric={metric.item():.2f} vs. limit={float(w.whitening_limit)}")

                if metric < float(w.whitening_limit):
                    w.prob = w.min_prob
                    return x_grad, None
                else:
                    w.prob = w.max_prob
                    metric.backward()
                    penalty_grad = x_detached.grad
                    scale = w.grad_scale * (x_grad.to(torch.float32).norm() /
                                              (penalty_grad.norm() + 1.0e-20))
                    penalty_grad = penalty_grad * scale
                    return x_grad + penalty_grad.to(x_grad.dtype), None


class Whiten(nn.Module):
    def __init__(
            self,
            num_groups: int,
            whitening_limit: FloatLike,
            prob: Union[float, Tuple[float,float]],
            grad_scale: FloatLike):
        """
        Args:
          num_groups: the number of groups to divide the channel dim into before
            whitening.  We will attempt to make the feature covariance
            within each group, after mean subtraction, as "white" as possible,
            while having the same trace across all groups.
         whitening_limit: a value greater than 1.0, that dictates how much
           freedom we have to violate the constraints.  1.0 would mean perfectly
           white, with exactly the same trace across groups; larger values
           give more freedom.  E.g. 2.0.
         prob: the probability with which we apply the gradient modification
           (also affects the grad scale).  May be supplied as a float,
           or as a pair (min_prob, max_prob)

          grad_scale: determines the scale on the gradient term from this object,
            relative to the rest of the gradient on the attention weights.
            E.g. 0.02 (you may want to use smaller values than this if prob is large)
        """
        super(Whiten, self).__init__()
        assert num_groups >= 1
        assert float(whitening_limit) >= 1
        assert grad_scale >= 0
        self.num_groups = num_groups
        self.whitening_limit = whitening_limit
        self.grad_scale = grad_scale

        if isinstance(prob, float):
            prob = (prob, prob)
        (self.min_prob, self.max_prob) = prob
        assert 0 < self.min_prob <= self.max_prob <= 1
        self.prob = self.max_prob
        self.name = None # will be set in training loop

    def forward(self,
                x: Tensor) -> Tensor:
        """
        In the forward pass, this function just returns the input unmodified.
        In the backward pass, it will modify the gradients to ensure that the
        distribution in each group has close to (lambda times I) as the covariance
        after mean subtraction, with the same lambda across groups.
        For whitening_limit > 1, there will be more freedom to violate this
        constraint.

        Args:
           x: the input of shape (*, num_channels)

        Returns:
            x, unmodified.   You should make sure
        you use the returned value, or the graph will be freed
        and nothing will happen in backprop.
        """
        grad_scale = float(self.grad_scale)
        if not x.requires_grad or random.random() > self.prob or grad_scale == 0:
            return _no_op(x)
        else:
            return WhiteningPenaltyFunction.apply(x, self)


class WithLoss(torch.autograd.Function):
    @staticmethod
    def forward(ctx, x: Tensor, y: Tensor, name: str):
        ctx.y_shape = y.shape
        if random.random() < 0.002 and name is not None:
            loss_sum = y.sum().item()
            logging.info(f"WithLoss: name={name}, loss-sum={loss_sum:.3e}")
        return x
    @staticmethod
    def backward(ctx, ans_grad: Tensor):
        return ans_grad, torch.ones(ctx.y_shape,
                                    dtype=ans_grad.dtype,
                                    device=ans_grad.device), None
def with_loss(x, y, name):
    # returns x but adds y.sum() to the loss function.
    return WithLoss.apply(x, y, name)


class ScaleGradFunction(torch.autograd.Function):
    @staticmethod
    def forward(ctx, x: Tensor, alpha: float) -> Tensor:
        ctx.alpha = alpha
        return x
    @staticmethod
    def backward(ctx, grad: Tensor):
        return grad * ctx.alpha, None

def scale_grad(x: Tensor, alpha: float):
    return ScaleGradFunction.apply(x, alpha)

class ScaleGrad(nn.Module):
    def __init__(self, alpha: float):
        super().__init__()
        self.alpha = alpha

    def forward(self, x: Tensor) -> Tensor:
        return scale_grad(x, self.alpha)

class LimitParamValue(torch.autograd.Function):
    @staticmethod
    def forward(ctx, x: Tensor, min: float, max: float):
        ctx.save_for_backward(x)
        assert max >= min
        ctx.min = min
        ctx.max = max
        return x
    @staticmethod
    def backward(ctx, x_grad: Tensor):
        x, = ctx.saved_tensors
        # where x < ctx.min, ensure all grads are negative (this will tend to make
        # x more positive).
        x_grad = x_grad * torch.where(torch.logical_and(x_grad > 0, x < ctx.min), -1.0, 1.0)
        # where x > ctx.max, ensure all grads are positive (this will tend to make
        # x more negative).
        x_grad *= torch.where(torch.logical_and(x_grad < 0, x > ctx.max), -1.0, 1.0)
        return x_grad, None, None

def limit_param_value(x: Tensor,
                      min: float, max: float,
                      prob: float = 0.6,
                      training: bool = True):
    # You apply this to (typically) an nn.Parameter during training to ensure that its
    # (elements mostly) stays within a supplied range.  This is done by modifying the
    # gradients in backprop.
    # It's not necessary to do this on every batch: do it only some of the time,
    # to save a little time.
    if training and random.random() < prob:
        return LimitParamValue.apply(x, min, max)
    else:
        return x


def _no_op(x: Tensor) -> Tensor:
    if (torch.jit.is_scripting()):
        return x
    else:
        # a no-op function that will have a node in the autograd graph,
        # to avoid certain bugs relating to backward hooks
        return x.chunk(1, dim=-1)[0]


class Identity(torch.nn.Module):
    def __init__(self):
        super(Identity, self).__init__()

    def forward(self, x):
        return _no_op(x)

class MaxEig(torch.nn.Module):
    """
    Modifies the backpropped derivatives of a function to try to discourage
    that any given direction in activation space accounts for more than
    a specified proportion of the covariance (e.g. 0.2).


    Args:
           num_channels: the number of channels
           channel_dim: the dimension/axis corresponding to the channel, e.g.
               -1, 0, 1, 2; will be interpreted as an offset from x.ndim if negative.
           max_var_per_eig:  the maximum proportion of the variance of the
               features/channels, after mean subtraction, that can come from
               any given eigenvalue.
           min_prob: the minimum probability with which we apply this during any invocation
               of forward(), assuming last time we applied the constraint it was
               not active; supplied for speed.
           scale: determines the scale with which we modify the gradients, relative
               to the existing / unmodified gradients
    """
    def __init__(
            self,
            num_channels: int,
            channel_dim: int,
            max_var_per_eig: float = 0.2,
            min_prob: float = 0.01,
            scale: float = 0.01,
    ):
        super(MaxEig, self).__init__()
        self.num_channels = num_channels
        self.channel_dim = channel_dim
        self.scale = scale
        assert max_var_per_eig == 0.0 or max_var_per_eig > 1.0 / num_channels
        self.max_var_per_eig = max_var_per_eig

        # we figure out the dominant direction using the power method: starting with
        # a random vector, keep multiplying by the covariance and renormalizing.
        with torch.no_grad():
            # arbitrary.. would use randn() but want to leave the rest of the model's
            # random parameters unchanged for comparison
            direction = torch.arange(num_channels).to(torch.float)
            direction = direction / direction.norm()
            self.register_buffer('max_eig_direction', direction)

        self.min_prob = min_prob
        # cur_prob is the current probability we'll use to apply the ActivationBalancer.
        # We'll regress this towards prob, each time we try to apply it and it is not
        # active.
        self.cur_prob = 1.0



    def forward(self, x: Tensor) -> Tensor:
        if (torch.jit.is_scripting() or
            self.max_var_per_eig <= 0 or
            random.random() > self.cur_prob):
            return _no_op(x)

        with torch.cuda.amp.autocast(enabled=False):
            eps = 1.0e-20
            orig_x = x
            x = x.to(torch.float32)
            with torch.no_grad():
                x = x.transpose(self.channel_dim, -1).reshape(-1, self.num_channels)
                x = x - x.mean(dim=0)
                new_direction, coeffs = self._find_direction_coeffs(x, self.max_eig_direction)
                x_var = (x**2).mean()
                x_residual = x - coeffs * new_direction
                x_residual_var = (x_residual**2).mean()

                # `variance_proportion` is the proportion of the variance accounted for
                # by the top eigen-direction.
                variance_proportion = (x_var - x_residual_var) / (x_var + 1.0e-20)

                # ensure new direction is nonzero even if x == 0, by including `direction`.
                self._set_direction(0.1 * self.max_eig_direction + new_direction)

            if random.random() < 0.01 or __name__ == "__main__":
                logging.info(f"variance_proportion = {variance_proportion.item()}, shape={tuple(orig_x.shape)}, cur_prob={self.cur_prob}")

            if variance_proportion >= self.max_var_per_eig:
                # The constraint is active.  Note, we should quite rarely
                # reach here, only near the beginning of training if we are
                # starting to diverge, should this constraint be active.
                cur_prob = self.cur_prob
                self.cur_prob = 1.0  # next time, do the update with probability 1.0.
                return MaxEigLimiterFunction.apply(orig_x, coeffs, new_direction,
                                                   self.channel_dim, self.scale)
            else:
                # let self.cur_prob exponentially approach self.min_prob, as
                # long as the constraint is inactive.
                self.cur_prob = 0.75 * self.cur_prob + 0.25 * self.min_prob
                return orig_x


    def _set_direction(self,
                       direction: Tensor):
        """
        Sets self.max_eig_direction to a normalized version of `direction`
        """
        direction = direction.detach()
        direction = direction / direction.norm()
        direction_sum = direction.sum().item()
        if direction_sum - direction_sum == 0:  # no inf/nan
            self.max_eig_direction[:] = direction
        else:
            logging.info(f"Warning: sum of direction in MaxEig is {direction_sum}, "
                         "num_channels={self.num_channels}, channel_dim={self.channel_dim}")


    def _find_direction_coeffs(self,
                               x: Tensor,
                               prev_direction: Tensor) -> Tuple[Tensor, Tensor]:
        """
        Figure out (an approximation to) the proportion of the variance of a set of
        feature vectors that can be attributed to the top eigen-direction.
        Args:
         x: a Tensor of shape (num_frames, num_channels), with num_frames > 1.
      prev_direction:  a Tensor of shape (num_channels,), that is our previous estimate
               of the top eigen-direction, or a random direction if this is the first
               iteration.  Does not have to be normalized, but should be nonzero.

    Returns: (cur_direction, coeffs), where:
         cur_direction: a Tensor of shape (num_channels,) that is the current
            estimate of the top eigen-direction.
         coeffs: a Tensor of shape (num_frames, 1) that minimizes, or
            approximately minimizes, (x - coeffs * cur_direction).norm()
          """
        (num_frames, num_channels) = x.shape
        assert num_channels > 1 and num_frames > 1
        assert prev_direction.shape == (num_channels,)
        # `coeffs` are the coefficients of `prev_direction` in x.
        # actually represent the coeffs up to a constant positive factor.
        coeffs = (x * prev_direction).sum(dim=1, keepdim=True) + 1.0e-10
        cur_direction =  (x * coeffs).sum(dim=0) / ((coeffs ** 2).sum() + 1.0e-20)
        return cur_direction, coeffs




class DoubleSwishFunction(torch.autograd.Function):
    """
      double_swish(x) = x * torch.sigmoid(x-1)

    This is a definition, originally motivated by its close numerical
    similarity to swish(swish(x)), where swish(x) =  x * sigmoid(x).

    Memory-efficient derivative computation:
     double_swish(x) = x * s, where s(x) = torch.sigmoid(x-1)
     double_swish'(x) = d/dx double_swish(x) =  x * s'(x) + x' * s(x) = x * s'(x) + s(x).
     Now, s'(x) = s(x) * (1-s(x)).
     double_swish'(x) =  x * s'(x) + s(x).
                      =  x * s(x) * (1-s(x)) + s(x).
                     = double_swish(x) * (1-s(x)) + s(x)
     ... so we just need to remember s(x) but not x itself.
    """

    @staticmethod
    def forward(ctx, x: Tensor) -> Tensor:
        requires_grad = x.requires_grad
        x_dtype = x.dtype
        if x.dtype == torch.float16:
            x = x.to(torch.float32)

        s = torch.sigmoid(x - 1.0)
        y = x * s

        if requires_grad:
            deriv =  (y * (1 - s) + s)

            # notes on derivative of x * sigmoid(x - 1):
            # https://www.wolframalpha.com/input?i=d%2Fdx+%28x+*+sigmoid%28x-1%29%29
            # min \simeq -0.043638.  Take floor as -0.044 so it's a lower bund
            # max \simeq 1.1990.   Take ceil to be 1.2 so it's an upper bound.
            # the combination of "+ torch.rand_like(deriv)" and casting to torch.uint8 (which
            # floors), should be expectation-preserving.
            floor = -0.044
            ceil = 1.2
            d_scaled = ((deriv - floor) * (255.0 / (ceil - floor)) + torch.rand_like(deriv))
            if __name__ == "__main__":
                # for self-testing only.
                assert d_scaled.min() >= 0.0
                assert d_scaled.max() < 256.0
            d_int = d_scaled.to(torch.uint8)
            ctx.save_for_backward(d_int)
        if x.dtype == torch.float16 or torch.is_autocast_enabled():
            y = y.to(torch.float16)
        return y

    @staticmethod
    def backward(ctx, y_grad: Tensor) -> Tensor:
        d, = ctx.saved_tensors
        # the same constants as used in forward pass.
        floor = -0.043637
        ceil = 1.2

        d = (d * ((ceil - floor) / 255.0) + floor)
        return y_grad * d

class DoubleSwish(torch.nn.Module):
    def __init__(self):
        super().__init__()


    def forward(self, x: Tensor) -> Tensor:
        """Return double-swish activation function which is an approximation to Swish(Swish(x)),
        that we approximate closely with x * sigmoid(x-1).
        """
        if torch.jit.is_scripting():
            return x * torch.sigmoid(x - 1.0)
        return DoubleSwishFunction.apply(x)


class TanSwishFunction(torch.autograd.Function):
    """
      double_swish(x) = tan(x) * torch.sigmoid(x-1)


      entering: d/dx(tanh(x) * sigmoid(x-1))
      into wolfram alpha, I see that the range of this function is
        -0.0498087 <= y <= 0.417894
      let's make it (as we don't know how this was rounded):
        -0.0498088 <= y <= 0.417895
    """

    @staticmethod
    def forward(ctx, x: Tensor) -> Tensor:
        requires_grad = x.requires_grad
        if not requires_grad:
            return torch.tanh(x) * torch.sigmoid(x - 1.0)

        x_dtype = x.dtype
        if x.dtype == torch.float16:
            x = x.to(torch.float32)

        with torch.cuda.amp.autocast(enabled=False):
            with torch.enable_grad():
                x = x.detach()
                x.requires_grad = True
                y = torch.tanh(x) * torch.sigmoid(x - 1.0)
                y.backward(gradient=torch.ones_like(y))
                grad = x.grad
                floor = -0.0498088
                ceil = 0.417895
                d_scaled = ((grad - floor) * (255.0 / (ceil - floor)) + torch.rand_like(grad))
                if __name__ == "__main__":
                    # for self-testing only.
                    assert d_scaled.min() >= 0.0
                    assert d_scaled.max() < 256.0

                d_int = d_scaled.to(torch.uint8)
                ctx.save_for_backward(d_int)
                if x.dtype == torch.float16 or torch.is_autocast_enabled():
                    y = y.to(torch.float16)
                return y

    @staticmethod
    def backward(ctx, y_grad: Tensor) -> Tensor:
        d, = ctx.saved_tensors
        # the same constants as used in forward pass.
        floor = -0.0498088
        ceil = 0.417895
        d = (d * ((ceil - floor) / 255.0) + floor)
        return (y_grad * d)


class TanSwish(torch.nn.Module):
    def forward(self, x: Tensor) -> Tensor:
        """Return tan-swish activation function which is tanh(x) sigmoid(x-1)n
        """
        if torch.jit.is_scripting():
            return x.tanh() * torch.sigmoid(x - 1.0)
        return TanSwishFunction.apply(x)


# Dropout2 is just like normal dropout, except it supports schedules on the dropout rates.
class Dropout2(nn.Module):
    def __init__(self, p: FloatLike):
        super().__init__()
        self.p = p
    def forward(self, x: Tensor) -> Tensor:
        return torch.nn.functional.dropout(x,
                                           p=float(self.p),
                                           training=self.training)

class SwooshLFunction(torch.autograd.Function):
    """
      swoosh(x) =  log(1 + exp(x-4)) - 0.08*x - 0.035
    """

    @staticmethod
    def forward(ctx, x: Tensor) -> Tensor:
        requires_grad = x.requires_grad
        x_dtype = x.dtype

        if x.dtype == torch.float16:
            x = x.to(torch.float32)

        zero = torch.tensor(0.0, dtype=x.dtype, device=x.device)

        coeff = -0.08

        with torch.cuda.amp.autocast(enabled=False):
            with torch.enable_grad():
                x = x.detach()
                x.requires_grad = True
                y = torch.logaddexp(zero, x - 4.0)  + coeff * x - 0.035

                if not requires_grad:
                    return y
                y.backward(gradient = torch.ones_like(y))

                grad = x.grad
                floor = coeff
                ceil = 1.0 + coeff + 0.005

                d_scaled = ((grad - floor) * (255.0 / (ceil - floor)) + torch.rand_like(grad))
                if __name__ == "__main__":
                    # for self-testing only.
                    assert d_scaled.min() >= 0.0
                    assert d_scaled.max() < 256.0

                d_int = d_scaled.to(torch.uint8)
                ctx.save_for_backward(d_int)
                if x.dtype == torch.float16 or torch.is_autocast_enabled():
                    y = y.to(torch.float16)
                return y

    @staticmethod
    def backward(ctx, y_grad: Tensor) -> Tensor:
        d, = ctx.saved_tensors
        # the same constants as used in forward pass.

        coeff = -0.08
        floor = coeff
        ceil = 1.0 + coeff + 0.005
        d = (d * ((ceil - floor) / 255.0) + floor)
        return (y_grad * d)


class SwooshL(torch.nn.Module):
    def forward(self, x: Tensor) -> Tensor:
        """Return Swoosh-L activation.
        """
        if torch.jit.is_scripting():
            zero = torch.tensor(0.0, dtype=x.dtype, device=x.device)
            return torch.logaddexp(zero, x - 4.0)  - 0.08 * x - 0.035
        return SwooshLFunction.apply(x)


class SwooshRFunction(torch.autograd.Function):
    """
      swoosh(x) =  log(1 + exp(x-1)) - 0.08*x - 0.313261687

     derivatives are between -0.08 and 0.92.
    """

    @staticmethod
    def forward(ctx, x: Tensor) -> Tensor:
        requires_grad = x.requires_grad
        x_dtype = x.dtype

        if x.dtype == torch.float16:
            x = x.to(torch.float32)

        zero = torch.tensor(0.0, dtype=x.dtype, device=x.device)

        with torch.cuda.amp.autocast(enabled=False):
            with torch.enable_grad():
                x = x.detach()
                x.requires_grad = True
                y = torch.logaddexp(zero, x - 1.)  - 0.08 * x - 0.313261687

                if not requires_grad:
                    return y
                y.backward(gradient = torch.ones_like(y))

                grad = x.grad
                floor = -0.08
                ceil = 0.925

                d_scaled = ((grad - floor) * (255.0 / (ceil - floor)) + torch.rand_like(grad))
                if __name__ == "__main__":
                    # for self-testing only.
                    assert d_scaled.min() >= 0.0
                    assert d_scaled.max() < 256.0

                d_int = d_scaled.to(torch.uint8)
                ctx.save_for_backward(d_int)
                if x.dtype == torch.float16 or torch.is_autocast_enabled():
                    y = y.to(torch.float16)
                return y

    @staticmethod
    def backward(ctx, y_grad: Tensor) -> Tensor:
        d, = ctx.saved_tensors
        # the same constants as used in forward pass.
        floor = -0.08
        ceil = 0.925
        d = (d * ((ceil - floor) / 255.0) + floor)
        return (y_grad * d)


class SwooshR(torch.nn.Module):
    def forward(self, x: Tensor) -> Tensor:
        """Return Swoosh-L activation.
        """
        if torch.jit.is_scripting():
            zero = torch.tensor(0.0, dtype=x.dtype, device=x.device)
            return torch.logaddexp(zero, x - 1.)  - 0.08 * x - 0.313261687
        return SwooshRFunction.apply(x)



def _test_max_eig():
    for proportion in [0.1, 0.5, 10.0]:
        logging.info(f"proportion = {proportion}")
        x = torch.randn(100, 128)
        direction = torch.randn(128)
        coeffs = torch.randn(100, 1)
        x += proportion * direction * coeffs

        x.requires_grad = True

        num_channels = 128
        m = MaxEig(num_channels,
                   1, # channel_dim
                   0.5, # max_var_per_eig
                   scale=0.1) # grad_scale


        for _ in range(4):
            y = m(x)

        y_grad = torch.randn_like(x)
        y.backward(gradient=y_grad)

        if proportion < 0.2:
            assert torch.allclose(x.grad, y_grad, atol=1.0e-02)
        elif proportion > 1.0:
            assert not torch.allclose(x.grad, y_grad)


def _test_whiten():
    for proportion in [0.1, 0.5, 10.0]:
        logging.info(f"_test_whiten(): proportion = {proportion}")
        x = torch.randn(100, 128)
        direction = torch.randn(128)
        coeffs = torch.randn(100, 1)
        x += proportion * direction * coeffs

        x.requires_grad = True

        num_channels = 128
        m = Whiten(1, # num_groups
                   5.0, # whitening_limit,
                   prob=1.0,
                   grad_scale=0.1) # grad_scale


        for _ in range(4):
            y = m(x)

        y_grad = torch.randn_like(x)
        y.backward(gradient=y_grad)

        if proportion < 0.2:
            assert torch.allclose(x.grad, y_grad)
        elif proportion > 1.0:
            assert not torch.allclose(x.grad, y_grad)



def _test_activation_balancer_sign():
    probs = torch.arange(0, 1, 0.01)
    N = 1000
    x = 1.0 * ((2.0 * (torch.rand(probs.numel(), N) < probs.unsqueeze(-1))) - 1.0)
    x = x.detach()
    x.requires_grad = True
    m = ActivationBalancer(
        probs.numel(),
        channel_dim=0,
        min_positive=0.05,
        max_positive=0.95,
        max_factor=0.2,
        min_abs=0.0,
        prob=1.0,
    )

    y_grad = torch.sign(torch.randn(probs.numel(), N))

    y = m(x)
    y.backward(gradient=y_grad)
    print("_test_activation_balancer_sign: x = ", x)
    print("_test_activation_balancer_sign: y grad = ", y_grad)
    print("_test_activation_balancer_sign: x grad = ", x.grad)


def _test_balancer_sign():
    probs = torch.arange(0, 1, 0.01)
    N = 1000
    x = 1.0 * ((2.0 * (torch.rand(probs.numel(), N) < probs.unsqueeze(-1))) - 1.0)
    x = x.detach()
    x.requires_grad = True
    m = Balancer(
        probs.numel(),
        channel_dim=0,
        min_positive=0.05,
        max_positive=0.95,
        min_abs=0.0,
        prob=1.0,
    )

    y_grad = torch.sign(torch.randn(probs.numel(), N))

    y = m(x)
    y.backward(gradient=y_grad)
    print("_test_balancer_sign: x = ", x)
    print("_test_balancer_sign: y grad = ", y_grad)
    print("_test_balancer_sign: x grad = ", x.grad)



def _test_activation_balancer_magnitude():
    magnitudes = torch.arange(0, 1, 0.01)
    N = 1000
    x = torch.sign(torch.randn(magnitudes.numel(), N)) * magnitudes.unsqueeze(
        -1
    )
    x = x.detach()
    x.requires_grad = True
    m = ActivationBalancer(
        magnitudes.numel(),
        channel_dim=0,
        min_positive=0.0,
        max_positive=1.0,
        max_factor=0.2,
        min_abs=0.2,
        max_abs=0.8,
        prob=1.0,
    )

    y_grad = torch.sign(torch.randn(magnitudes.numel(), N))

    y = m(x)
    y.backward(gradient=y_grad)
    print("_test_activation_balancer_magnitude: x = ", x)
    print("_test_activation_balancer_magnitude: y grad = ", y_grad)
    print("_test_activation_balancer_magnitude: x grad = ", x.grad)


def _test_balancer_magnitude():
    magnitudes = torch.arange(0, 1, 0.01)
    N = 1000
    x = torch.sign(torch.randn(magnitudes.numel(), N)) * magnitudes.unsqueeze(
        -1
    )
    x = x.detach()
    x.requires_grad = True
    m = Balancer(
        magnitudes.numel(),
        channel_dim=0,
        min_positive=0.0,
        max_positive=1.0,
        min_abs=0.2,
        max_abs=0.7,
        prob=1.0,
    )

    y_grad = torch.sign(torch.randn(magnitudes.numel(), N))

    y = m(x)
    y.backward(gradient=y_grad)
    print("_test_balancer_magnitude: x = ", x)
    print("_test_balancer_magnitude: y grad = ", y_grad)
    print("_test_balancer_magnitude: x grad = ", x.grad)



def _test_basic_norm():
    num_channels = 128
    m = BasicNorm(num_channels=num_channels, channel_dim=1)

    x = torch.randn(500, num_channels)

    y = m(x)

    assert y.shape == x.shape
    x_rms = (x ** 2).mean().sqrt()
    y_rms = (y ** 2).mean().sqrt()
    print("x rms = ", x_rms)
    print("y rms = ", y_rms)


def _test_double_swish_deriv():
    x = torch.randn(10, 12, dtype=torch.double) * 3.0
    x.requires_grad = True
    m = DoubleSwish()

    tol = ((1.2-(-0.043637))/255.0)
    torch.autograd.gradcheck(m, x, atol=tol)


    # for self-test.
    x = torch.randn(1000, 1000, dtype=torch.double) * 3.0
    x.requires_grad = True
    y = m(x)

def _test_tan_swish_deriv():
    x = torch.randn(10, 12, dtype=torch.double) * 3.0
    x.requires_grad = True
    m = TanSwish()

    tol = ((1.2-(-0.043637))/255.0)
    torch.autograd.gradcheck(m, x, atol=tol)


    # for self-test.
    x = torch.randn(1000, 1000, dtype=torch.double) * 3.0
    x.requires_grad = True
    y = m(x)

def _test_swooshl_deriv():
    x = torch.randn(10, 12, dtype=torch.double) * 3.0
    x.requires_grad = True
    m = SwooshL()

    tol = (1.0 / 255.0)
    torch.autograd.gradcheck(m, x, atol=tol)

    # for self-test.
    x = torch.randn(1000, 1000, dtype=torch.double) * 3.0
    x.requires_grad = True
    y = m(x)

def _test_swooshr_deriv():
    x = torch.randn(10, 12, dtype=torch.double) * 3.0
    x.requires_grad = True
    m = SwooshR()

    tol = (1.0 / 255.0)
    torch.autograd.gradcheck(m, x, atol=tol)

    # for self-test.
    x = torch.randn(1000, 1000, dtype=torch.double) * 3.0
    x.requires_grad = True
    y = m(x)



def _test_softmax():
    a = torch.randn(2, 10, dtype=torch.float64)
    b = a.clone()
    a.requires_grad = True
    b.requires_grad = True
    a.softmax(dim=1)[:,0].sum().backward()
    print("a grad = ", a.grad)
    softmax(b, dim=1)[:,0].sum().backward()
    print("b grad = ", b.grad)
    assert torch.allclose(a.grad, b.grad)


def _test_caching_eval():
    m = nn.Sequential(nn.Linear(10, 100, bias=False), nn.ReLU(), nn.Linear(100, 10, bias=False))

    x = torch.randn(50, 10)
    y_grad = torch.randn(50, 10)
    x.requires_grad = True

    y1 = m(x)
    y1.backward(gradient=y_grad)
    x_grad1 = x.grad
    x.grad = None
    weight_grad1a = m[0].weight.grad
    weight_grad1b = m[2].weight.grad
    m[0].weight.grad = None
    m[2].weight.grad = None
    m.zero_grad()

    y2 = caching_eval(m, x)
    assert torch.allclose(y1, y2)
    y2.backward(gradient=y_grad)
    assert torch.allclose(x.grad, x_grad1)
    assert torch.allclose(m[0].weight.grad, weight_grad1a)
    assert torch.allclose(m[2].weight.grad, weight_grad1b)




def _test_piecewise_linear():
    p = PiecewiseLinear( (0, 10.0) )
    for x in [-100, 0, 100]:
        assert p(x) == 10.0
    p = PiecewiseLinear( (0, 10.0), (1, 0.0) )
    for x, y in [ (-100, 10.0), (0, 10.0), (0.5, 5.0), (1, 0.0), (2, 0.0) ]:
        print("x, y = ", x, y)
        assert p(x) == y, (x, p(x), y)

    q = PiecewiseLinear((0.5, 15.0), (0.6, 1.0))
    x_vals = [ -1.0, 0.0, 0.1, 0.2, 0.5, 0.6, 0.7, 0.9, 1.0, 2.0 ]
    pq = p.max(q)
    for x in x_vals:
        y1 = max(p(x), q(x))
        y2 = pq(x)
        assert abs(y1 - y2) < 0.001
    pq = p.min(q)
    for x in x_vals:
        y1 = min(p(x), q(x))
        y2 = pq(x)
        assert abs(y1 - y2) < 0.001
    pq = p + q
    for x in x_vals:
        y1 = p(x) +  q(x)
        y2 = pq(x)
        assert abs(y1 - y2) < 0.001




if __name__ == "__main__":
    logging.getLogger().setLevel(logging.INFO)
    torch.set_num_threads(1)
    torch.set_num_interop_threads(1)
<<<<<<< HEAD
    _test_piecewise_linear()
=======
    _test_caching_eval()
>>>>>>> c7107ead
    _test_softmax()
    _test_whiten()
    _test_max_eig()
    _test_activation_balancer_sign()
    _test_balancer_sign()
    _test_activation_balancer_magnitude()
    _test_balancer_magnitude()
    _test_basic_norm()
    _test_double_swish_deriv()
    _test_tan_swish_deriv()
    _test_swooshr_deriv()
    _test_swooshl_deriv()<|MERGE_RESOLUTION|>--- conflicted
+++ resolved
@@ -2311,11 +2311,8 @@
     logging.getLogger().setLevel(logging.INFO)
     torch.set_num_threads(1)
     torch.set_num_interop_threads(1)
-<<<<<<< HEAD
     _test_piecewise_linear()
-=======
     _test_caching_eval()
->>>>>>> c7107ead
     _test_softmax()
     _test_whiten()
     _test_max_eig()
