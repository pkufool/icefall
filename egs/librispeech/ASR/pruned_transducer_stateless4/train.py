--- conflicted
+++ resolved
@@ -657,12 +657,9 @@
             am_scale=params.am_scale,
             lm_scale=params.lm_scale,
             warmup=warmup,
-<<<<<<< HEAD
             delay_penalty=delay_penalty,
             return_sym_delay=params.return_sym_delay,
-=======
             reduction="none",
->>>>>>> e18fa78c
         )
         simple_loss_is_finite = torch.isfinite(simple_loss)
         pruned_loss_is_finite = torch.isfinite(pruned_loss)
