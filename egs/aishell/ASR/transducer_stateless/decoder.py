# Copyright    2021  Xiaomi Corp.        (authors: Fangjun Kuang)
#
# See ../../../../LICENSE for clarification regarding multiple authors
#
# Licensed under the Apache License, Version 2.0 (the "License");
# you may not use this file except in compliance with the License.
# You may obtain a copy of the License at
#
#     http://www.apache.org/licenses/LICENSE-2.0
#
# Unless required by applicable law or agreed to in writing, software
# distributed under the License is distributed on an "AS IS" BASIS,
# WITHOUT WARRANTIES OR CONDITIONS OF ANY KIND, either express or implied.
# See the License for the specific language governing permissions and
# limitations under the License.

import torch
import torch.nn as nn
import torch.nn.functional as F


class Decoder(nn.Module):
    """This class modifies the stateless decoder from the following paper:

        RNN-transducer with stateless prediction network
        https://ieeexplore.ieee.org/stamp/stamp.jsp?arnumber=9054419

    It removes the recurrent connection from the decoder, i.e., the prediction
    network. Different from the above paper, it adds an extra Conv1d
    right after the embedding layer.

    TODO: Implement https://arxiv.org/pdf/2109.07513.pdf
    """

    def __init__(
        self,
        vocab_size: int,
        embedding_dim: int,
        blank_id: int,
        context_size: int,
    ):
        """
        Args:
          vocab_size:
            Number of tokens of the modeling unit including blank.
          embedding_dim:
            Dimension of the input embedding.
          blank_id:
            The ID of the blank symbol.
          context_size:
            Number of previous words to use to predict the next word.
            1 means bigram; 2 means trigram. n means (n+1)-gram.
        """
        super().__init__()
        self.embedding = nn.Embedding(
            num_embeddings=vocab_size,
            embedding_dim=embedding_dim,
            padding_idx=blank_id,
        )
        self.blank_id = blank_id

        assert context_size >= 1, context_size
        self.context_size = context_size
        if context_size > 1:
            self.conv = nn.Conv1d(
                in_channels=embedding_dim,
                out_channels=embedding_dim,
                kernel_size=context_size,
                padding=0,
                groups=embedding_dim,
                bias=False,
            )
        self.output_linear = nn.Linear(embedding_dim, vocab_size)

    def forward(self, y: torch.Tensor, need_pad: bool = True) -> torch.Tensor:
        """
        Args:
          y:
            A 2-D tensor of shape (N, U) with blank prepended.
          need_pad:
            True to left pad the input. Should be True during training.
            False to not pad the input. Should be False during inference.
        Returns:
          Return a tensor of shape (N, U, vocab_size).
        """
        embedding_out = self.embedding(y)
        if self.context_size > 1:
            embedding_out = embedding_out.permute(0, 2, 1)
            if need_pad is True:
                embedding_out = F.pad(
                    embedding_out, pad=(self.context_size - 1, 0)
                )
            else:
                # During inference time, there is no need to do extra padding
                # as we only need one output
<<<<<<< HEAD
                assert embeding_out.size(-1) == self.context_size
            embeding_out = self.conv(embeding_out)
            embeding_out = embeding_out.permute(0, 2, 1)
        embeding_out = self.output_linear(F.relu(embeding_out))
        return embeding_out
=======
                assert embedding_out.size(-1) == self.context_size
            embedding_out = self.conv(embedding_out)
            embedding_out = embedding_out.permute(0, 2, 1)
        return embedding_out
>>>>>>> 5ae80dfc
<|MERGE_RESOLUTION|>--- conflicted
+++ resolved
@@ -93,15 +93,8 @@
             else:
                 # During inference time, there is no need to do extra padding
                 # as we only need one output
-<<<<<<< HEAD
-                assert embeding_out.size(-1) == self.context_size
-            embeding_out = self.conv(embeding_out)
-            embeding_out = embeding_out.permute(0, 2, 1)
-        embeding_out = self.output_linear(F.relu(embeding_out))
-        return embeding_out
-=======
                 assert embedding_out.size(-1) == self.context_size
             embedding_out = self.conv(embedding_out)
             embedding_out = embedding_out.permute(0, 2, 1)
-        return embedding_out
->>>>>>> 5ae80dfc
+        embedding_out = self.output_linear(F.relu(embedding_out))
+        return embedding_out