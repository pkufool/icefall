#!/usr/bin/env python3
# Copyright    2021  Johns Hopkins University (Piotr Żelasko)
# Copyright    2021  Xiaomi Corp.             (Fangjun Kuang)
#
# See ../../../../LICENSE for clarification regarding multiple authors
#
# Licensed under the Apache License, Version 2.0 (the "License");
# you may not use this file except in compliance with the License.
# You may obtain a copy of the License at
#
#     http://www.apache.org/licenses/LICENSE-2.0
#
# Unless required by applicable law or agreed to in writing, software
# distributed under the License is distributed on an "AS IS" BASIS,
# WITHOUT WARRANTIES OR CONDITIONS OF ANY KIND, either express or implied.
# See the License for the specific language governing permissions and
# limitations under the License.

import argparse
import logging
from datetime import datetime
from pathlib import Path

import torch
from lhotse import CutSet, KaldifeatFbank, KaldifeatFbankConfig

# Torch's multithreaded behavior needs to be disabled or
# it wastes a lot of CPU and slow things down.
# Do this outside of main() in case it needs to take effect
# even when we are not invoking the main (e.g. when spawning subprocesses).
torch.set_num_threads(1)
torch.set_num_interop_threads(1)


def get_parser():
    parser = argparse.ArgumentParser(
        formatter_class=argparse.ArgumentDefaultsHelpFormatter
    )

    parser.add_argument(
        "--num-workers",
        type=int,
        default=20,
        help="Number of dataloading workers used for reading the audio.",
    )
    parser.add_argument(
        "--batch-duration",
        type=float,
        default=600.0,
        help="The maximum number of audio seconds in a batch."
        "Determines batch size dynamically.",
    )

    parser.add_argument(
        "--subset",
        type=str,
        default="XL",
        choices=["XL", "L", "M", "S", "XS"],
        help="Which subset to work with",
    )

    parser.add_argument(
        "--num-splits",
        type=int,
        required=True,
        help="The number of splits of the XL subset",
    )

    parser.add_argument(
        "--start",
        type=int,
        default=0,
        help="Process pieces starting from this number (inclusive).",
    )

    parser.add_argument(
        "--stop",
        type=int,
        default=-1,
        help="Stop processing pieces until this number (exclusive).",
    )
    return parser


def compute_fbank_gigaspeech_splits(args):
    num_splits = args.num_splits
    output_dir = f"data/fbank/{args.subset}_split"
    output_dir = Path(output_dir)
    assert output_dir.exists(), f"{output_dir} does not exist!"

    num_digits = 8  # num_digits is fixed by lhotse split-lazy

    start = args.start
    stop = args.stop
    if stop < start:
        stop = num_splits

    stop = min(stop, num_splits)

    device = torch.device("cpu")
    if torch.cuda.is_available():
        device = torch.device("cuda", 0)
    extractor = KaldifeatFbank(KaldifeatFbankConfig(device=device))
    logging.info(f"device: {device}")

    for i in range(start, stop):
        idx = f"{i}".zfill(num_digits)
        logging.info(f"Processing {idx}/{num_splits}")

<<<<<<< HEAD
        cuts_path = output_dir / f"gigaspeech_cuts_XL.{idx}.jsonl.gz"
=======
        cuts_path = output_dir / f"cuts_{args.subset}.{idx}.jsonl.gz"
>>>>>>> d9ae8c02
        if cuts_path.is_file():
            logging.info(f"{cuts_path} exists - skipping")
            continue

<<<<<<< HEAD
        raw_cuts_path = output_dir / f"gigaspeech_cuts_XL_raw.{idx}.jsonl.gz"
=======
        raw_cuts_path = output_dir / f"cuts_{args.subset}_raw.{idx}.jsonl.gz"
>>>>>>> d9ae8c02

        logging.info(f"Loading {raw_cuts_path}")
        cut_set = CutSet.from_file(raw_cuts_path)

        logging.info("Computing features")

        cut_set = cut_set.compute_and_store_features_batch(
            extractor=extractor,
<<<<<<< HEAD
            storage_path=f"{output_dir}/gigaspeech_feats_XL_{idx}",
=======
            storage_path=f"{output_dir}/feats_{args.subset}_{idx}",
>>>>>>> d9ae8c02
            num_workers=args.num_workers,
            batch_duration=args.batch_duration,
            overwrite=True,
        )

        logging.info("About to split cuts into smaller chunks.")
        cut_set = cut_set.trim_to_supervisions(
            keep_overlapping=False, min_duration=None
        )

        logging.info(f"Saving to {cuts_path}")
        cut_set.to_file(cuts_path)
        logging.info(f"Saved to {cuts_path}")


def main():
    now = datetime.now()
    date_time = now.strftime("%Y-%m-%d-%H-%M-%S")

    log_filename = "log-compute_fbank_gigaspeech_splits"
    formatter = "%(asctime)s %(levelname)s [%(filename)s:%(lineno)d] %(message)s"
    log_filename = f"{log_filename}-{date_time}"

    logging.basicConfig(
        filename=log_filename,
        format=formatter,
        level=logging.INFO,
        filemode="w",
    )

    console = logging.StreamHandler()
    console.setLevel(logging.INFO)
    console.setFormatter(logging.Formatter(formatter))
    logging.getLogger("").addHandler(console)

    parser = get_parser()
    args = parser.parse_args()
    logging.info(vars(args))

    compute_fbank_gigaspeech_splits(args)


if __name__ == "__main__":
    main()<|MERGE_RESOLUTION|>--- conflicted
+++ resolved
@@ -52,14 +52,6 @@
     )
 
     parser.add_argument(
-        "--subset",
-        type=str,
-        default="XL",
-        choices=["XL", "L", "M", "S", "XS"],
-        help="Which subset to work with",
-    )
-
-    parser.add_argument(
         "--num-splits",
         type=int,
         required=True,
@@ -84,7 +76,7 @@
 
 def compute_fbank_gigaspeech_splits(args):
     num_splits = args.num_splits
-    output_dir = f"data/fbank/{args.subset}_split"
+    output_dir = f"data/fbank/XL_split"
     output_dir = Path(output_dir)
     assert output_dir.exists(), f"{output_dir} does not exist!"
 
@@ -107,20 +99,12 @@
         idx = f"{i}".zfill(num_digits)
         logging.info(f"Processing {idx}/{num_splits}")
 
-<<<<<<< HEAD
         cuts_path = output_dir / f"gigaspeech_cuts_XL.{idx}.jsonl.gz"
-=======
-        cuts_path = output_dir / f"cuts_{args.subset}.{idx}.jsonl.gz"
->>>>>>> d9ae8c02
         if cuts_path.is_file():
             logging.info(f"{cuts_path} exists - skipping")
             continue
 
-<<<<<<< HEAD
         raw_cuts_path = output_dir / f"gigaspeech_cuts_XL_raw.{idx}.jsonl.gz"
-=======
-        raw_cuts_path = output_dir / f"cuts_{args.subset}_raw.{idx}.jsonl.gz"
->>>>>>> d9ae8c02
 
         logging.info(f"Loading {raw_cuts_path}")
         cut_set = CutSet.from_file(raw_cuts_path)
@@ -129,11 +113,7 @@
 
         cut_set = cut_set.compute_and_store_features_batch(
             extractor=extractor,
-<<<<<<< HEAD
-            storage_path=f"{output_dir}/gigaspeech_feats_XL_{idx}",
-=======
-            storage_path=f"{output_dir}/feats_{args.subset}_{idx}",
->>>>>>> d9ae8c02
+            storage_path=f"{output_dir}/gigaspeech_feats_{idx}",
             num_workers=args.num_workers,
             batch_duration=args.batch_duration,
             overwrite=True,
