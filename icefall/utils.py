# Copyright      2021  Xiaomi Corp.        (authors: Fangjun Kuang
#                                                    Mingshuang Luo)
#
# See ../../LICENSE for clarification regarding multiple authors
#
# Licensed under the Apache License, Version 2.0 (the "License");
# you may not use this file except in compliance with the License.
# You may obtain a copy of the License at
#
#     http://www.apache.org/licenses/LICENSE-2.0
#
# Unless required by applicable law or agreed to in writing, software
# distributed under the License is distributed on an "AS IS" BASIS,
# WITHOUT WARRANTIES OR CONDITIONS OF ANY KIND, either express or implied.
# See the License for the specific language governing permissions and
# limitations under the License.


import argparse
import collections
import logging
import os
import re
import subprocess
from collections import defaultdict
from contextlib import contextmanager
from datetime import datetime
from pathlib import Path
from typing import Dict, Iterable, List, TextIO, Tuple, Union

import k2
import k2.version
import kaldialign
import sentencepiece as spm
import torch
import torch.distributed as dist
import torch.nn as nn
from torch.utils.tensorboard import SummaryWriter

from icefall.checkpoint import average_checkpoints

Pathlike = Union[str, Path]


@contextmanager
def get_executor():
    # We'll either return a process pool or a distributed worker pool.
    # Note that this has to be a context manager because we might use multiple
    # context manager ("with" clauses) inside, and this way everything will
    # free up the resources at the right time.
    try:
        # If this is executed on the CLSP grid, we will try to use the
        # Grid Engine to distribute the tasks.
        # Other clusters can also benefit from that, provided a
        # cluster-specific wrapper.
        # (see https://github.com/pzelasko/plz for reference)
        #
        # The following must be installed:
        # $ pip install dask distributed
        # $ pip install git+https://github.com/pzelasko/plz
        name = subprocess.check_output("hostname -f", shell=True, text=True)
        if name.strip().endswith(".clsp.jhu.edu"):
            import plz
            from distributed import Client

            with plz.setup_cluster() as cluster:
                cluster.scale(80)
                yield Client(cluster)
            return
    except Exception:
        pass
    # No need to return anything - compute_and_store_features
    # will just instantiate the pool itself.
    yield None


def str2bool(v):
    """Used in argparse.ArgumentParser.add_argument to indicate
    that a type is a bool type and user can enter

        - yes, true, t, y, 1, to represent True
        - no, false, f, n, 0, to represent False

    See https://stackoverflow.com/questions/15008758/parsing-boolean-values-with-argparse  # noqa
    """
    if isinstance(v, bool):
        return v
    if v.lower() in ("yes", "true", "t", "y", "1"):
        return True
    elif v.lower() in ("no", "false", "f", "n", "0"):
        return False
    else:
        raise argparse.ArgumentTypeError("Boolean value expected.")


def setup_logger(
    log_filename: Pathlike,
    log_level: str = "info",
    use_console: bool = True,
) -> None:
    """Setup log level.

    Args:
      log_filename:
        The filename to save the log.
      log_level:
        The log level to use, e.g., "debug", "info", "warning", "error",
        "critical"
      use_console:
        True to also print logs to console.
    """
    now = datetime.now()
    date_time = now.strftime("%Y-%m-%d-%H-%M-%S")
    if dist.is_available() and dist.is_initialized():
        world_size = dist.get_world_size()
        rank = dist.get_rank()
        formatter = f"%(asctime)s %(levelname)s [%(filename)s:%(lineno)d] ({rank}/{world_size}) %(message)s"  # noqa
        log_filename = f"{log_filename}-{date_time}-{rank}"
    else:
        formatter = (
            "%(asctime)s %(levelname)s [%(filename)s:%(lineno)d] %(message)s"
        )
        log_filename = f"{log_filename}-{date_time}"

    os.makedirs(os.path.dirname(log_filename), exist_ok=True)

    level = logging.ERROR
    if log_level == "debug":
        level = logging.DEBUG
    elif log_level == "info":
        level = logging.INFO
    elif log_level == "warning":
        level = logging.WARNING
    elif log_level == "critical":
        level = logging.CRITICAL

    logging.basicConfig(
        filename=log_filename,
        format=formatter,
        level=level,
        filemode="w",
    )
    if use_console:
        console = logging.StreamHandler()
        console.setLevel(level)
        console.setFormatter(logging.Formatter(formatter))
        logging.getLogger("").addHandler(console)


class AttributeDict(dict):
    def __getattr__(self, key):
        if key in self:
            return self[key]
        raise AttributeError(f"No such attribute '{key}'")

    def __setattr__(self, key, value):
        self[key] = value

    def __delattr__(self, key):
        if key in self:
            del self[key]
            return
        raise AttributeError(f"No such attribute '{key}'")


def encode_supervisions(
    supervisions: dict, subsampling_factor: int
) -> Tuple[torch.Tensor, List[str]]:
    """
    Encodes Lhotse's ``batch["supervisions"]`` dict into
    a pair of torch Tensor, and a list of transcription strings.

    The supervision tensor has shape ``(batch_size, 3)``.
    Its second dimension contains information about sequence index [0],
    start frames [1] and num frames [2].

    The batch items might become re-ordered during this operation -- the
    returned tensor and list of strings are guaranteed to be consistent with
    each other.
    """
    supervision_segments = torch.stack(
        (
            supervisions["sequence_idx"],
            supervisions["start_frame"] // subsampling_factor,
            supervisions["num_frames"] // subsampling_factor,
        ),
        1,
    ).to(torch.int32)

    indices = torch.argsort(supervision_segments[:, 2], descending=True)
    supervision_segments = supervision_segments[indices]
    texts = supervisions["text"]
    texts = [texts[idx] for idx in indices]

    return supervision_segments, texts


def get_texts(
    best_paths: k2.Fsa, return_ragged: bool = False
) -> Union[List[List[int]], k2.RaggedTensor]:
    """Extract the texts (as word IDs) from the best-path FSAs.
    Args:
      best_paths:
        A k2.Fsa with best_paths.arcs.num_axes() == 3, i.e.
        containing multiple FSAs, which is expected to be the result
        of k2.shortest_path (otherwise the returned values won't
        be meaningful).
      return_ragged:
        True to return a ragged tensor with two axes [utt][word_id].
        False to return a list-of-list word IDs.
    Returns:
      Returns a list of lists of int, containing the label sequences we
      decoded.
    """
    if isinstance(best_paths.aux_labels, k2.RaggedTensor):
        # remove 0's and -1's.
        aux_labels = best_paths.aux_labels.remove_values_leq(0)
        # TODO: change arcs.shape() to arcs.shape
        aux_shape = best_paths.arcs.shape().compose(aux_labels.shape)

        # remove the states and arcs axes.
        aux_shape = aux_shape.remove_axis(1)
        aux_shape = aux_shape.remove_axis(1)
        aux_labels = k2.RaggedTensor(aux_shape, aux_labels.values)
    else:
        # remove axis corresponding to states.
        aux_shape = best_paths.arcs.shape().remove_axis(1)
        aux_labels = k2.RaggedTensor(aux_shape, best_paths.aux_labels)
        # remove 0's and -1's.
        aux_labels = aux_labels.remove_values_leq(0)

    assert aux_labels.num_axes == 2
    if return_ragged:
        return aux_labels
    else:
        return aux_labels.tolist()


def get_alignments(best_paths: k2.Fsa, kind: str) -> List[List[int]]:
    """Extract labels or aux_labels from the best-path FSAs.

    Args:
      best_paths:
        A k2.Fsa with best_paths.arcs.num_axes() == 3, i.e.
        containing multiple FSAs, which is expected to be the result
        of k2.shortest_path (otherwise the returned values won't
        be meaningful).
      kind:
        Possible values are: "labels" and "aux_labels". Caution: When it is
        "labels", the resulting alignments contain repeats.
    Returns:
      Returns a list of lists of int, containing the token sequences we
      decoded. For `ans[i]`, its length equals to the number of frames
      after subsampling of the i-th utterance in the batch.

    Example:
      When `kind` is `labels`, one possible alignment example is (with
      repeats)::

        c c c blk a a blk blk t t t blk blk

     If `kind` is `aux_labels`, the above example changes to::

        c blk blk blk a blk blk blk t blk blk blk blk

    """
    assert kind in ("labels", "aux_labels")
    # arc.shape() has axes [fsa][state][arc], we remove "state"-axis here
    token_shape = best_paths.arcs.shape().remove_axis(1)
    # token_shape has axes [fsa][arc]
    tokens = k2.RaggedTensor(
        token_shape, getattr(best_paths, kind).contiguous()
    )
    tokens = tokens.remove_values_eq(-1)
    return tokens.tolist()


def save_alignments(
    alignments: Dict[str, List[int]],
    subsampling_factor: int,
    filename: str,
) -> None:
    """Save alignments to a file.

    Args:
      alignments:
        A dict containing alignments. Keys of the dict are utterances and
        values are the corresponding framewise alignments after subsampling.
      subsampling_factor:
        The subsampling factor of the model.
      filename:
        Path to save the alignments.
    Returns:
      Return None.
    """
    ali_dict = {
        "subsampling_factor": subsampling_factor,
        "alignments": alignments,
    }
    torch.save(ali_dict, filename)


def load_alignments(filename: str) -> Tuple[int, Dict[str, List[int]]]:
    """Load alignments from a file.

    Args:
      filename:
        Path to the file containing alignment information.
        The file should be saved by :func:`save_alignments`.
    Returns:
      Return a tuple containing:
        - subsampling_factor: The subsampling_factor used to compute
          the alignments.
        - alignments: A dict containing utterances and their corresponding
          framewise alignment, after subsampling.
    """
    ali_dict = torch.load(filename)
    subsampling_factor = ali_dict["subsampling_factor"]
    alignments = ali_dict["alignments"]
    return subsampling_factor, alignments


def store_transcripts(
    filename: Pathlike, texts: Iterable[Tuple[str, str]]
) -> None:
    """Save predicted results and reference transcripts to a file.

    Args:
      filename:
        File to save the results to.
      texts:
        An iterable of tuples. The first element is the reference transcript
        while the second element is the predicted result.
    Returns:
      Return None.
    """
    with open(filename, "w") as f:
        for ref, hyp in texts:
            print(f"ref={ref}", file=f)
            print(f"hyp={hyp}", file=f)


def write_error_stats(
    f: TextIO,
    test_set_name: str,
    results: List[Tuple[str, str]],
    enable_log: bool = True,
) -> float:
    """Write statistics based on predicted results and reference transcripts.

    It will write the following to the given file:

        - WER
        - number of insertions, deletions, substitutions, corrects and total
          reference words. For example::

              Errors: 23 insertions, 57 deletions, 212 substitutions, over 2606
              reference words (2337 correct)

        - The difference between the reference transcript and predicted result.
          An instance is given below::

            THE ASSOCIATION OF (EDISON->ADDISON) ILLUMINATING COMPANIES

          The above example shows that the reference word is `EDISON`,
          but it is predicted to `ADDISON` (a substitution error).

          Another example is::

            FOR THE FIRST DAY (SIR->*) I THINK

          The reference word `SIR` is missing in the predicted
          results (a deletion error).
      results:
        An iterable of tuples. The first element is the reference transcript
        while the second element is the predicted result.
      enable_log:
        If True, also print detailed WER to the console.
        Otherwise, it is written only to the given file.
    Returns:
      Return None.
    """
    subs: Dict[Tuple[str, str], int] = defaultdict(int)
    ins: Dict[str, int] = defaultdict(int)
    dels: Dict[str, int] = defaultdict(int)

    # `words` stores counts per word, as follows:
    #   corr, ref_sub, hyp_sub, ins, dels
    words: Dict[str, List[int]] = defaultdict(lambda: [0, 0, 0, 0, 0])
    num_corr = 0
    ERR = "*"
    for ref, hyp in results:
        ali = kaldialign.align(ref, hyp, ERR)
        for ref_word, hyp_word in ali:
            if ref_word == ERR:
                ins[hyp_word] += 1
                words[hyp_word][3] += 1
            elif hyp_word == ERR:
                dels[ref_word] += 1
                words[ref_word][4] += 1
            elif hyp_word != ref_word:
                subs[(ref_word, hyp_word)] += 1
                words[ref_word][1] += 1
                words[hyp_word][2] += 1
            else:
                words[ref_word][0] += 1
                num_corr += 1
    ref_len = sum([len(r) for r, _ in results])
    sub_errs = sum(subs.values())
    ins_errs = sum(ins.values())
    del_errs = sum(dels.values())
    tot_errs = sub_errs + ins_errs + del_errs
    tot_err_rate = "%.2f" % (100.0 * tot_errs / ref_len)

    if enable_log:
        logging.info(
            f"[{test_set_name}] %WER {tot_errs / ref_len:.2%} "
            f"[{tot_errs} / {ref_len}, {ins_errs} ins, "
            f"{del_errs} del, {sub_errs} sub ]"
        )

    print(f"%WER = {tot_err_rate}", file=f)
    print(
        f"Errors: {ins_errs} insertions, {del_errs} deletions, "
        f"{sub_errs} substitutions, over {ref_len} reference "
        f"words ({num_corr} correct)",
        file=f,
    )
    print(
        "Search below for sections starting with PER-UTT DETAILS:, "
        "SUBSTITUTIONS:, DELETIONS:, INSERTIONS:, PER-WORD STATS:",
        file=f,
    )

    print("", file=f)
    print("PER-UTT DETAILS: corr or (ref->hyp)  ", file=f)
    for ref, hyp in results:
        ali = kaldialign.align(ref, hyp, ERR)
        combine_successive_errors = True
        if combine_successive_errors:
            ali = [[[x], [y]] for x, y in ali]
            for i in range(len(ali) - 1):
                if ali[i][0] != ali[i][1] and ali[i + 1][0] != ali[i + 1][1]:
                    ali[i + 1][0] = ali[i][0] + ali[i + 1][0]
                    ali[i + 1][1] = ali[i][1] + ali[i + 1][1]
                    ali[i] = [[], []]
            ali = [
                [
                    list(filter(lambda a: a != ERR, x)),
                    list(filter(lambda a: a != ERR, y)),
                ]
                for x, y in ali
            ]
            ali = list(filter(lambda x: x != [[], []], ali))
            ali = [
                [
                    ERR if x == [] else " ".join(x),
                    ERR if y == [] else " ".join(y),
                ]
                for x, y in ali
            ]

        print(
            " ".join(
                (
                    ref_word
                    if ref_word == hyp_word
                    else f"({ref_word}->{hyp_word})"
                    for ref_word, hyp_word in ali
                )
            ),
            file=f,
        )

    print("", file=f)
    print("SUBSTITUTIONS: count ref -> hyp", file=f)

    for count, (ref, hyp) in sorted(
        [(v, k) for k, v in subs.items()], reverse=True
    ):
        print(f"{count}   {ref} -> {hyp}", file=f)

    print("", file=f)
    print("DELETIONS: count ref", file=f)
    for count, ref in sorted([(v, k) for k, v in dels.items()], reverse=True):
        print(f"{count}   {ref}", file=f)

    print("", file=f)
    print("INSERTIONS: count hyp", file=f)
    for count, hyp in sorted([(v, k) for k, v in ins.items()], reverse=True):
        print(f"{count}   {hyp}", file=f)

    print("", file=f)
    print(
        "PER-WORD STATS: word  corr tot_errs count_in_ref count_in_hyp", file=f
    )
    for _, word, counts in sorted(
        [(sum(v[1:]), k, v) for k, v in words.items()], reverse=True
    ):
        (corr, ref_sub, hyp_sub, ins, dels) = counts
        tot_errs = ref_sub + hyp_sub + ins + dels
        ref_count = corr + ref_sub + dels
        hyp_count = corr + hyp_sub + ins

        print(f"{word}   {corr} {tot_errs} {ref_count} {hyp_count}", file=f)
    return float(tot_err_rate)


class MetricsTracker(collections.defaultdict):
    def __init__(self):
        # Passing the type 'int' to the base-class constructor
        # makes undefined items default to int() which is zero.
        # This class will play a role as metrics tracker.
        # It can record many metrics, including but not limited to loss.
        super(MetricsTracker, self).__init__(int)

    def __add__(self, other: "MetricsTracker") -> "MetricsTracker":
        ans = MetricsTracker()
        for k, v in self.items():
            ans[k] = v
        for k, v in other.items():
            ans[k] = ans[k] + v
        return ans

    def __mul__(self, alpha: float) -> "MetricsTracker":
        ans = MetricsTracker()
        for k, v in self.items():
            ans[k] = v * alpha
        return ans

    def __str__(self) -> str:
        ans_frames = ""
        ans_utterances = ""
        for k, v in self.norm_items():
            norm_value = "%.4g" % v
            if "utt_" not in k:
                ans_frames += str(k) + "=" + str(norm_value) + ", "
            else:
                ans_utterances += str(k) + "=" + str(norm_value)
                if k == "utt_duration":
                    ans_utterances += " frames, "
                elif k == "utt_pad_proportion":
                    ans_utterances += ", "
                else:
                    raise ValueError(f"Unexpected key: {k}")
        frames = "%.2f" % self["frames"]
        ans_frames += "over " + str(frames) + " frames; "
        utterances = "%.2f" % self["utterances"]
        ans_utterances += "over " + str(utterances) + " utterances."

        return ans_frames + ans_utterances

    def norm_items(self) -> List[Tuple[str, float]]:
        """
        Returns a list of pairs, like:
          [('ctc_loss', 0.1), ('att_loss', 0.07)]
        """
        num_frames = self["frames"] if "frames" in self else 1
        num_utterances = self["utterances"] if "utterances" in self else 1
        ans = []
        for k, v in self.items():
<<<<<<< HEAD
            if k != "frames":
                if k != "sym_delay":
                    norm_value = float(v) / num_frames
                    ans.append((k, norm_value))
                else:
                    ans.append((k, float(v)))
=======
            if k == "frames" or k == "utterances":
                continue
            norm_value = (
                float(v) / num_frames
                if "utt_" not in k
                else float(v) / num_utterances
            )
            ans.append((k, norm_value))
>>>>>>> d3fc4b03
        return ans

    def reduce(self, device):
        """
        Reduce using torch.distributed, which I believe ensures that
        all processes get the total.
        """
        keys = sorted(self.keys())
        s = torch.tensor([float(self[k]) for k in keys], device=device)
        dist.all_reduce(s, op=dist.ReduceOp.SUM)
        for k, v in zip(keys, s.cpu().tolist()):
            self[k] = v

    def write_summary(
        self,
        tb_writer: SummaryWriter,
        prefix: str,
        batch_idx: int,
    ) -> None:
        """Add logging information to a TensorBoard writer.

        Args:
            tb_writer: a TensorBoard writer
            prefix: a prefix for the name of the loss, e.g. "train/valid_",
                or "train/current_"
            batch_idx: The current batch index, used as the x-axis of the plot.
        """
        for k, v in self.norm_items():
            tb_writer.add_scalar(prefix + k, v, batch_idx)


def concat(
    ragged: k2.RaggedTensor, value: int, direction: str
) -> k2.RaggedTensor:
    """Prepend a value to the beginning of each sublist or append a value.
    to the end of each sublist.

    Args:
      ragged:
        A ragged tensor with two axes.
      value:
        The value to prepend or append.
      direction:
        It can be either "left" or "right". If it is "left", we
        prepend the value to the beginning of each sublist;
        if it is "right", we append the value to the end of each
        sublist.

    Returns:
      Return a new ragged tensor, whose sublists either start with
      or end with the given value.

    >>> a = k2.RaggedTensor([[1, 3], [5]])
    >>> a
    [ [ 1 3 ] [ 5 ] ]
    >>> concat(a, value=0, direction="left")
    [ [ 0 1 3 ] [ 0 5 ] ]
    >>> concat(a, value=0, direction="right")
    [ [ 1 3 0 ] [ 5 0 ] ]

    """
    dtype = ragged.dtype
    device = ragged.device

    assert ragged.num_axes == 2, f"num_axes: {ragged.num_axes}"
    pad_values = torch.full(
        size=(ragged.tot_size(0), 1),
        fill_value=value,
        device=device,
        dtype=dtype,
    )
    pad = k2.RaggedTensor(pad_values)

    if direction == "left":
        ans = k2.ragged.cat([pad, ragged], axis=1)
    elif direction == "right":
        ans = k2.ragged.cat([ragged, pad], axis=1)
    else:
        raise ValueError(
            f'Unsupported direction: {direction}. " \
            "Expect either "left" or "right"'
        )
    return ans


def add_sos(ragged: k2.RaggedTensor, sos_id: int) -> k2.RaggedTensor:
    """Add SOS to each sublist.

    Args:
      ragged:
        A ragged tensor with two axes.
      sos_id:
        The ID of the SOS symbol.

    Returns:
      Return a new ragged tensor, where each sublist starts with SOS.

    >>> a = k2.RaggedTensor([[1, 3], [5]])
    >>> a
    [ [ 1 3 ] [ 5 ] ]
    >>> add_sos(a, sos_id=0)
    [ [ 0 1 3 ] [ 0 5 ] ]

    """
    return concat(ragged, sos_id, direction="left")


def add_eos(ragged: k2.RaggedTensor, eos_id: int) -> k2.RaggedTensor:
    """Add EOS to each sublist.

    Args:
      ragged:
        A ragged tensor with two axes.
      eos_id:
        The ID of the EOS symbol.

    Returns:
      Return a new ragged tensor, where each sublist ends with EOS.

    >>> a = k2.RaggedTensor([[1, 3], [5]])
    >>> a
    [ [ 1 3 ] [ 5 ] ]
    >>> add_eos(a, eos_id=0)
    [ [ 1 3 0 ] [ 5 0 ] ]

    """
    return concat(ragged, eos_id, direction="right")


def make_pad_mask(lengths: torch.Tensor) -> torch.Tensor:
    """
    Args:
      lengths:
        A 1-D tensor containing sentence lengths.
    Returns:
      Return a 2-D bool tensor, where masked positions
      are filled with `True` and non-masked positions are
      filled with `False`.

    >>> lengths = torch.tensor([1, 3, 2, 5])
    >>> make_pad_mask(lengths)
    tensor([[False,  True,  True,  True,  True],
            [False, False, False,  True,  True],
            [False, False,  True,  True,  True],
            [False, False, False, False, False]])
    """
    assert lengths.ndim == 1, lengths.ndim

    max_len = lengths.max()
    n = lengths.size(0)

    expaned_lengths = torch.arange(max_len).expand(n, max_len).to(lengths)

    return expaned_lengths >= lengths.unsqueeze(1)


# Copied and modified from https://github.com/wenet-e2e/wenet/blob/main/wenet/utils/mask.py
def subsequent_chunk_mask(
    size: int,
    chunk_size: int,
    num_left_chunks: int = -1,
    device: torch.device = torch.device("cpu"),
) -> torch.Tensor:
    """Create mask for subsequent steps (size, size) with chunk size,
       this is for streaming encoder
    Args:
        size (int): size of mask
        chunk_size (int): size of chunk
        num_left_chunks (int): number of left chunks
            <0: use full chunk
            >=0: use num_left_chunks
        device (torch.device): "cpu" or "cuda" or torch.Tensor.device
    Returns:
        torch.Tensor: mask
    Examples:
        >>> subsequent_chunk_mask(4, 2)
        [[1, 1, 0, 0],
         [1, 1, 0, 0],
         [1, 1, 1, 1],
         [1, 1, 1, 1]]
    """
    ret = torch.zeros(size, size, device=device, dtype=torch.bool)
    for i in range(size):
        if num_left_chunks < 0:
            start = 0
        else:
            start = max((i // chunk_size - num_left_chunks) * chunk_size, 0)
        ending = min((i // chunk_size + 1) * chunk_size, size)
        ret[i, start:ending] = True
    return ret


def l1_norm(x):
    return torch.sum(torch.abs(x))


def l2_norm(x):
    return torch.sum(torch.pow(x, 2))


def linf_norm(x):
    return torch.max(torch.abs(x))


def measure_weight_norms(
    model: nn.Module, norm: str = "l2"
) -> Dict[str, float]:
    """
    Compute the norms of the model's parameters.

    :param model: a torch.nn.Module instance
    :param norm: how to compute the norm. Available values: 'l1', 'l2', 'linf'
    :return: a dict mapping from parameter's name to its norm.
    """
    with torch.no_grad():
        norms = {}
        for name, param in model.named_parameters():
            if norm == "l1":
                val = l1_norm(param)
            elif norm == "l2":
                val = l2_norm(param)
            elif norm == "linf":
                val = linf_norm(param)
            else:
                raise ValueError(f"Unknown norm type: {norm}")
            norms[name] = val.item()
        return norms


def measure_gradient_norms(
    model: nn.Module, norm: str = "l1"
) -> Dict[str, float]:
    """
    Compute the norms of the gradients for each of model's parameters.

    :param model: a torch.nn.Module instance
    :param norm: how to compute the norm. Available values: 'l1', 'l2', 'linf'
    :return: a dict mapping from parameter's name to its gradient's norm.
    """
    with torch.no_grad():
        norms = {}
        for name, param in model.named_parameters():
            if norm == "l1":
                val = l1_norm(param.grad)
            elif norm == "l2":
                val = l2_norm(param.grad)
            elif norm == "linf":
                val = linf_norm(param.grad)
            else:
                raise ValueError(f"Unknown norm type: {norm}")
            norms[name] = val.item()
        return norms


def optim_step_and_measure_param_change(
    model: nn.Module,
    old_parameters: Dict[str, nn.parameter.Parameter],
) -> Dict[str, float]:
    """
    Measure the "relative change in parameters per minibatch."
    It is understood as a ratio between the L2 norm of the difference between original and updates parameters,
    and the L2 norm of the original parameter. It is given by the formula:

        .. math::
            \begin{aligned}
                \delta = \frac{\Vert\theta - \theta_{new}\Vert^2}{\Vert\theta\Vert^2}
            \end{aligned}

    This function is supposed to be used as follows:

      .. code-block:: python

        old_parameters = {
            n: p.detach().clone() for n, p in model.named_parameters()
        }

        optimizer.step()

        deltas = optim_step_and_measure_param_change(old_parameters)

    Args:
      model: A torch.nn.Module instance.
      old_parameters:
        A Dict of named_parameters before optimizer.step().

    Return:
      A Dict containing the relative change for each parameter.
    """
    relative_change = {}
    with torch.no_grad():
        for n, p_new in model.named_parameters():
            p_orig = old_parameters[n]
            delta = l2_norm(p_orig - p_new) / l2_norm(p_orig)
            relative_change[n] = delta.item()
    return relative_change


def load_averaged_model(
    model_dir: str,
    model: torch.nn.Module,
    epoch: int,
    avg: int,
    device: torch.device,
):
    """
    Load a model which is the average of all checkpoints

    :param model_dir: a str of the experiment directory
    :param model: a torch.nn.Module instance

    :param epoch: the last epoch to load from
    :param avg: how many models to average from
    :param device: move model to this device

    :return: A model averaged
    """

    # start cannot be negative
    start = max(epoch - avg + 1, 0)
    filenames = [f"{model_dir}/epoch-{i}.pt" for i in range(start, epoch + 1)]

    logging.info(f"averaging {filenames}")
    model.to(device)
    model.load_state_dict(average_checkpoints(filenames, device=device))

    return model


def tokenize_by_bpe_model(
    sp: spm.SentencePieceProcessor,
    txt: str,
) -> str:
    """
    Tokenize text with bpe model. This function is from
    https://github1s.com/wenet-e2e/wenet/blob/main/wenet/dataset/processor.py#L322-L342.
    Args:
      sp: spm.SentencePieceProcessor.
      txt: str

    Return:
      A new string which includes chars and bpes.
    """
    tokens = []
    # CJK(China Japan Korea) unicode range is [U+4E00, U+9FFF], ref:
    # https://en.wikipedia.org/wiki/CJK_Unified_Ideographs_(Unicode_block)
    pattern = re.compile(r"([\u4e00-\u9fff])")
    # Example:
    #   txt   = "你好 ITS'S OKAY 的"
    #   chars = ["你", "好", " ITS'S OKAY ", "的"]
    chars = pattern.split(txt.upper())
    mix_chars = [w for w in chars if len(w.strip()) > 0]
    for ch_or_w in mix_chars:
        # ch_or_w is a single CJK charater(i.e., "你"), do nothing.
        if pattern.fullmatch(ch_or_w) is not None:
            tokens.append(ch_or_w)
        # ch_or_w contains non-CJK charaters(i.e., " IT'S OKAY "),
        # encode ch_or_w using bpe_model.
        else:
            for p in sp.encode_as_pieces(ch_or_w):
                tokens.append(p)
    txt_with_bpe = "/".join(tokens)

    return txt_with_bpe<|MERGE_RESOLUTION|>--- conflicted
+++ resolved
@@ -559,23 +559,17 @@
         num_utterances = self["utterances"] if "utterances" in self else 1
         ans = []
         for k, v in self.items():
-<<<<<<< HEAD
-            if k != "frames":
-                if k != "sym_delay":
-                    norm_value = float(v) / num_frames
-                    ans.append((k, norm_value))
-                else:
-                    ans.append((k, float(v)))
-=======
             if k == "frames" or k == "utterances":
                 continue
-            norm_value = (
-                float(v) / num_frames
-                if "utt_" not in k
-                else float(v) / num_utterances
-            )
+            if k != "sym_delay":
+                norm_value = (
+                    float(v) / num_frames
+                    if "utt_" not in k
+                    else float(v) / num_utterances
+                )
+            else:
+                norm_value = float(v)
             ans.append((k, norm_value))
->>>>>>> d3fc4b03
         return ans
 
     def reduce(self, device):
