from typing import List

import k2
import torch
from torch import nn

from icefall.mmi_graph_compiler import MmiTrainingGraphCompiler


def _compute_mmi_loss_exact_optimized(
    dense_fsa_vec: k2.DenseFsaVec,
    texts: List[str],
    graph_compiler: MmiTrainingGraphCompiler,
    den_scale: float = 1.0,
    beam_size: float = 8.0,
) -> torch.Tensor:
    """
    The function name contains `exact`, which means it uses a version of
    intersection without pruning.

    `optimized` in the function name means this function is optimized
    in that it calls k2.intersect_dense only once

    Note:
      It is faster at the cost of using more memory.

    Args:
      dense_fsa_vec:
        It contains the neural network output.
      texts:
        The transcript. Each element consists of space(s) separated words.
      graph_compiler:
        Used to build num_graphs and den_graphs
      den_scale:
        The scale applied to the denominator tot_scores.
    Returns:
      Return a scalar loss. It is the sum over utterances in a batch,
      without normalization.
    """
    num_graphs, den_graphs = graph_compiler.compile(texts, replicate_den=False)

    device = num_graphs.device

    num_fsas = num_graphs.shape[0]
    assert dense_fsa_vec.dim0() == num_fsas

    assert den_graphs.shape[0] == 1

    # The motivation to concatenate num_graphs and den_graphs
    # is to reduce the number of calls to k2.intersect_dense.
    num_den_graphs = k2.cat([num_graphs, den_graphs])

    # NOTE: The a_to_b_map in k2.intersect_dense must be sorted
    # so the following reorders num_den_graphs.
    #
    # The following code computes a_to_b_map

    # [0, 1, 2, ... ]
    num_graphs_indexes = torch.arange(num_fsas, dtype=torch.int32)

    # [num_fsas, num_fsas, num_fsas, ... ]
    den_graphs_indexes = torch.tensor([num_fsas] * num_fsas, dtype=torch.int32)

    # [0, num_fsas, 1, num_fsas, 2, num_fsas, ... ]
    num_den_graphs_indexes = (
        torch.stack([num_graphs_indexes, den_graphs_indexes]).t().reshape(-1).to(device)
    )

    num_den_reordered_graphs = k2.index(num_den_graphs, num_den_graphs_indexes)

    # [[0, 1, 2, ...]]
    a_to_b_map = torch.arange(num_fsas, dtype=torch.int32).reshape(1, -1)

    # [[0, 1, 2, ...]] -> [0, 0, 1, 1, 2, 2, ... ]
    a_to_b_map = a_to_b_map.repeat(2, 1).t().reshape(-1).to(device)

    num_den_lats = k2.intersect_dense(
        num_den_reordered_graphs,
        dense_fsa_vec,
        output_beam=beam_size,
        a_to_b_map=a_to_b_map,
    )

    num_den_tot_scores = num_den_lats.get_tot_scores(
        log_semiring=True, use_double_scores=True
    )

    num_tot_scores = num_den_tot_scores[::2]
    den_tot_scores = num_den_tot_scores[1::2]

    tot_scores = num_tot_scores - den_scale * den_tot_scores
    loss = -1 * tot_scores.sum()
    return loss


def _compute_mmi_loss_exact_non_optimized(
    dense_fsa_vec: k2.DenseFsaVec,
    texts: List[str],
    graph_compiler: MmiTrainingGraphCompiler,
    den_scale: float = 1.0,
    beam_size: float = 8.0,
) -> torch.Tensor:
    """
    See :func:`_compute_mmi_loss_exact_optimized` for the meaning
    of the arguments.

    It's more readable, though it invokes k2.intersect_dense twice.

    Note:
      It uses less memory at the cost of speed. It is slower.
    """
    num_graphs, den_graphs = graph_compiler.compile(texts, replicate_den=True)

    # TODO: pass output_beam as function argument
<<<<<<< HEAD
    num_lats = k2.intersect_dense(
        num_graphs, dense_fsa_vec, output_beam=beam_size, max_arcs=2147483600
    )
    den_lats = k2.intersect_dense(
        den_graphs, dense_fsa_vec, output_beam=beam_size, max_arcs=2147483600
    )
=======
    num_lats = k2.intersect_dense(num_graphs, dense_fsa_vec, output_beam=beam_size)
    den_lats = k2.intersect_dense(den_graphs, dense_fsa_vec, output_beam=beam_size)
>>>>>>> 500792d0

    num_tot_scores = num_lats.get_tot_scores(log_semiring=True, use_double_scores=True)

    den_tot_scores = den_lats.get_tot_scores(log_semiring=True, use_double_scores=True)

    tot_scores = num_tot_scores - den_scale * den_tot_scores

    loss = -1 * tot_scores.sum()
    return loss


def _compute_mmi_loss_pruned(
    dense_fsa_vec: k2.DenseFsaVec,
    texts: List[str],
    graph_compiler: MmiTrainingGraphCompiler,
    den_scale: float = 1.0,
    beam_size: float = 8.0,
) -> torch.Tensor:
    """
    See :func:`_compute_mmi_loss_exact_optimized` for the meaning
    of the arguments.

    `pruned` means it uses k2.intersect_dense_pruned

    Note:
      It uses the least amount of memory, but the loss is not exact due
      to pruning.
    """
    num_graphs, den_graphs = graph_compiler.compile(texts, replicate_den=False)

    num_lats = k2.intersect_dense(
        num_graphs, dense_fsa_vec, output_beam=8.0
    )

    # the values for search_beam/output_beam/min_active_states/max_active_states
    # are not tuned. You may want to tune them.
    den_lats = k2.intersect_dense_pruned(
        den_graphs,
        dense_fsa_vec,
        search_beam=20.0,
        output_beam=beam_size,
        min_active_states=30,
        max_active_states=10000,
    )

    num_tot_scores = num_lats.get_tot_scores(log_semiring=True, use_double_scores=True)

    den_tot_scores = den_lats.get_tot_scores(log_semiring=True, use_double_scores=True)

    tot_scores = num_tot_scores - den_scale * den_tot_scores

    loss = -1 * tot_scores.sum()
    return loss


class LFMMILoss(nn.Module):
    """
    Computes Lattice-Free Maximum Mutual Information (LFMMI) loss.

    TODO: more detailed description
    """

    def __init__(
        self,
        graph_compiler: MmiTrainingGraphCompiler,
        use_pruned_intersect: bool = False,
        den_scale: float = 1.0,
        beam_size: float = 8.0,
    ):
        super().__init__()
        self.graph_compiler = graph_compiler
        self.den_scale = den_scale
        self.use_pruned_intersect = use_pruned_intersect
        self.beam_size = beam_size

    def forward(
        self,
        dense_fsa_vec: k2.DenseFsaVec,
        texts: List[str],
    ) -> torch.Tensor:
        """
        Args:
          dense_fsa_vec:
            It contains the neural network output.
          texts:
            A list of strings. Each string contains space(s) separated words.
        Returns:
          Return a scalar loss. It is the sum over utterances in a batch,
          without normalization.
        """
        if self.use_pruned_intersect:
            func = _compute_mmi_loss_pruned
        else:
            func = _compute_mmi_loss_exact_non_optimized
            #  func = _compute_mmi_loss_exact_optimized

        return func(
            dense_fsa_vec=dense_fsa_vec,
            texts=texts,
            graph_compiler=self.graph_compiler,
            den_scale=self.den_scale,
            beam_size=self.beam_size,
        )<|MERGE_RESOLUTION|>--- conflicted
+++ resolved
@@ -112,17 +112,12 @@
     num_graphs, den_graphs = graph_compiler.compile(texts, replicate_den=True)
 
     # TODO: pass output_beam as function argument
-<<<<<<< HEAD
     num_lats = k2.intersect_dense(
         num_graphs, dense_fsa_vec, output_beam=beam_size, max_arcs=2147483600
     )
     den_lats = k2.intersect_dense(
         den_graphs, dense_fsa_vec, output_beam=beam_size, max_arcs=2147483600
     )
-=======
-    num_lats = k2.intersect_dense(num_graphs, dense_fsa_vec, output_beam=beam_size)
-    den_lats = k2.intersect_dense(den_graphs, dense_fsa_vec, output_beam=beam_size)
->>>>>>> 500792d0
 
     num_tot_scores = num_lats.get_tot_scores(log_semiring=True, use_double_scores=True)
 
